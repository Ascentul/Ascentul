--- conflicted
+++ resolved
@@ -2,14 +2,10 @@
  * Database migrations for schema changes
  */
 
-<<<<<<< HEAD
-import { internalMutation } from "./_generated/server"
-import type { Id } from "./_generated/dataModel"
-=======
 import { internalMutation, query } from "./_generated/server"
 import { v } from "convex/values"
 import { requireSuperAdmin } from "./lib/roles"
->>>>>>> 8cc6ddae
+import type { Id } from "./_generated/dataModel"
 
 /**
  * Migrate users with role "admin" to "super_admin"
