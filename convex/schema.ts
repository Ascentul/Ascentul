--- conflicted
+++ resolved
@@ -364,7 +364,6 @@
       v.literal("offer"), // DEPRECATED: Use stage field instead
       v.literal("rejected"), // DEPRECATED: Use stage field instead
     ),
-<<<<<<< HEAD
     // PRIMARY FIELD: stage is the source of truth for application state
     // status field is maintained for backward compatibility only
     stage: v.optional(
@@ -381,10 +380,6 @@
     ),
     stage_set_at: v.optional(v.number()), // When stage was last changed
     location: v.optional(v.string()),
-=======
-    stage: v.optional(v.string()), // Legacy field - keeping for backward compatibility
-    stage_set_at: v.optional(v.number()), // Legacy field - keeping for backward compatibility
->>>>>>> 18e44d5e
     source: v.optional(v.string()),
     url: v.optional(v.string()),
     notes: v.optional(v.string()),
@@ -895,7 +890,6 @@
     .index("by_status", ["status"])
     .index("by_expires_at", ["expires_at"]),
 
-<<<<<<< HEAD
   // ========================================
   // ADVISOR FEATURE TABLES
   // ========================================
@@ -1153,46 +1147,6 @@
   // - Legacy: performed_by_id, target_id, timestamp, metadata
   // - New: actor_id, entity_id, created_at, previous_value/new_value
   // All new audit logs use the new format (see createAuditLog in advisor_auth.ts)
-=======
-  // Advisor-student roster mapping
-  // Enforces advisor assignments within a university
-  advisorStudents: defineTable({
-    university_id: v.id("universities"),
-    advisor_id: v.id("users"),
-    student_profile_id: v.id("studentProfiles"),
-    assigned_by_id: v.id("users"),
-    created_at: v.number(),
-    updated_at: v.number(),
-  })
-    .index("by_advisor_student", ["advisor_id", "student_profile_id"])
-    .index("by_advisor", ["advisor_id"])
-    .index("by_student_profile", ["student_profile_id"])
-    .index("by_university", ["university_id"]),
-
-  // Memberships link users to universities with a role
-  memberships: defineTable({
-    user_id: v.id("users"),
-    university_id: v.id("universities"),
-    role: v.union(
-      v.literal("student"),
-      v.literal("advisor"),
-      v.literal("university_admin"),
-    ),
-    status: v.union(
-      v.literal("active"),
-      v.literal("inactive"),
-      v.literal("revoked"),
-    ),
-    created_at: v.number(),
-    updated_at: v.number(),
-  })
-    .index("by_user", ["user_id"])
-    .index("by_user_role", ["user_id", "role"])
-    .index("by_university_role", ["university_id", "role"])
-    .index("by_university", ["university_id"]),
-
-  // Audit logs for tracking admin actions (FERPA/GDPR compliance)
->>>>>>> 18e44d5e
   audit_logs: defineTable({
     // New format (current - used by createAuditLog)
     actor_id: v.optional(v.id("users")), // User who performed the action
@@ -1219,7 +1173,6 @@
     reason: v.optional(v.string()), // Legacy: action reason
     metadata: v.optional(v.any()), // Legacy: additional data
   })
-<<<<<<< HEAD
     .index("by_actor", ["actor_id", "created_at"]) // Find all actions by a user
     .index("by_entity", ["entity_type", "entity_id", "created_at"]) // Find all changes to an entity
     .index("by_student", ["student_id", "created_at"]) // FERPA: Find all actions affecting a student
@@ -1248,12 +1201,43 @@
   }).index("by_name", ["migration_name"])
     .index("by_status", ["status"])
     .index("by_started_at", ["started_at"]),
-=======
-    .index("by_action", ["action"])
-    .index("by_target", ["target_type", "target_id"])
-    .index("by_performed_by", ["performed_by_id"])
-    .index("by_timestamp", ["timestamp"])
-    .index("by_target_email", ["target_email"]),
+
+  // Advisor-student roster mapping (from main)
+  // Enforces advisor assignments within a university
+  advisorStudents: defineTable({
+    university_id: v.id("universities"),
+    advisor_id: v.id("users"),
+    student_profile_id: v.id("studentProfiles"),
+    assigned_by_id: v.id("users"),
+    created_at: v.number(),
+    updated_at: v.number(),
+  })
+    .index("by_advisor_student", ["advisor_id", "student_profile_id"])
+    .index("by_advisor", ["advisor_id"])
+    .index("by_student_profile", ["student_profile_id"])
+    .index("by_university", ["university_id"]),
+
+  // Memberships link users to universities with a role
+  memberships: defineTable({
+    user_id: v.id("users"),
+    university_id: v.id("universities"),
+    role: v.union(
+      v.literal("student"),
+      v.literal("advisor"),
+      v.literal("university_admin"),
+    ),
+    status: v.union(
+      v.literal("active"),
+      v.literal("inactive"),
+      v.literal("revoked"),
+    ),
+    created_at: v.number(),
+    updated_at: v.number(),
+  })
+    .index("by_user", ["user_id"])
+    .index("by_user_role", ["user_id", "role"])
+    .index("by_university_role", ["university_id", "role"])
+    .index("by_university", ["university_id"]),
 
   // Notifications table for in-app notifications
   notifications: defineTable({
@@ -1275,6 +1259,5 @@
   })
     .index("by_user", ["user_id"])
     .index("by_user_read", ["user_id", "read"])
-    .index("by_created_at", ["created_at"])
->>>>>>> 18e44d5e
+    .index("by_created_at", ["created_at"]),
 });