--- conflicted
+++ resolved
@@ -105,11 +105,7 @@
         v.literal("pending_activation"),
         v.literal("active"),
         v.literal("suspended"),
-<<<<<<< HEAD
-        v.literal("deleted"), // Legacy status for hard-deleted users
-=======
         v.literal("deleted"), // Soft delete status for FERPA compliance
->>>>>>> 8cc6ddae
       ),
     ),
     activation_token: v.optional(v.string()),
@@ -752,7 +748,153 @@
     created_at: v.number(), // ms
     updated_at: v.number(), // ms
   })
-<<<<<<< HEAD
+    .index("by_clerk_date", ["clerk_id", "date"])
+    .index("by_user", ["user_id"]),
+
+  // Student profiles - links students to universities
+  // Students MUST have a studentProfile to access student features
+  //
+  // RACE CONDITION NOTE: Convex does not support unique constraints beyond primary keys.
+  // The by_user_id index is NOT a unique index - multiple profiles per user_id are technically possible.
+  //
+  // MITIGATION STRATEGY - Defensive double-checking:
+  // Both acceptInvite mutation and backfillStudentRoles migration implement:
+  // 1. Initial check for existing profile
+  // 2. Double-check immediately before insert (minimizes race window to <1ms)
+  // 3. Catch insert errors and fetch existing profile if present
+  // 4. Application queries use .first() with .order("asc") for deterministic behavior
+  //
+  // MONITORING:
+  // - Run periodically: npx convex run students:findDuplicateProfiles
+  // - If duplicates found: Delete newer profiles, keep oldest (by created_at)
+  // - See students.ts:findDuplicateProfiles for cleanup instructions
+  //
+  // INDEXES:
+  // - by_user_id: Look up student profile by user (used by acceptInvite, findDuplicateProfiles)
+  // - by_university: List all students at a university (general queries)
+  // - by_university_status: Efficiently filter active/inactive students by university (recommended for dashboards)
+  // - by_university_student_id: Look up student by university-specific ID (e.g., "find student S12345 at MIT")
+  //     NOTE: Since student_id is optional, this index is sparse. Use by_university_status for general queries.
+  // - by_status: Filter students by enrollment status (cross-university queries)
+  //
+  // PERFORMANCE NOTES:
+  // - For university dashboards showing active students, use by_university_status index
+  // - The by_university_student_id index only helps when student_id is non-null
+  //
+  // DATA VALIDATION:
+  // - GPA must be between 0.0 and 4.0 (enforced in mutations, not schema)
+  // - status must be one of: active, inactive, graduated, suspended
+  //
+  // This minimizes (but does not eliminate) the race window. For true uniqueness enforcement,
+  // application logic must only create profiles through controlled mutations (acceptInvite, migration).
+  studentProfiles: defineTable({
+    user_id: v.id("users"), // Reference to users table (should be unique but not enforced)
+    university_id: v.id("universities"), // REQUIRED: student must belong to a university
+    student_id: v.optional(v.string()), // University-specific student ID (e.g., "S12345")
+    enrollment_date: v.number(), // Timestamp when student enrolled (defaults to profile creation time)
+    graduation_date: v.optional(v.number()), // Expected graduation timestamp
+    major: v.optional(v.string()),
+    year: v.optional(v.string()), // Freshman, Sophomore, Junior, Senior
+    gpa: v.optional(v.number()), // Must be 0.0-4.0 (validated in mutations)
+    status: v.union(
+      v.literal("active"),
+      v.literal("inactive"),
+      v.literal("graduated"),
+      v.literal("suspended"),
+    ),
+    created_at: v.number(),
+    updated_at: v.number(),
+  })
+    .index("by_user_id", ["user_id"])
+    .index("by_university", ["university_id"])
+    .index("by_university_status", ["university_id", "status"])
+    .index("by_university_student_id", ["university_id", "student_id"])
+    .index("by_status", ["status"]),
+
+  // Student invites - token-based invite system for students
+  //
+  // RACE CONDITION MITIGATION:
+  // 1. Invite creation: Uses optimistic concurrency control (see students.ts:createInviteInternal)
+  //    - Pre-check for existing pending invite
+  //    - Post-insert verification to detect concurrent creates
+  //    - Auto-cleanup of duplicates (keep oldest, delete newer)
+  //    - Monitoring via students:detectDuplicateInvites
+  //
+  // 2. Invite acceptance: Re-checks status before update (see students.ts:acceptInvite)
+  //    - Initial status check (early validation)
+  //    - Re-fetch invite before final status update
+  //    - Verify status is still "pending" before accepting
+  //
+  // These patterns minimize (but cannot eliminate) race conditions without database UNIQUE constraints.
+  //
+  // INDEXES (Optimized - verified usage 2025-11-11):
+  // - by_university_email_status: Duplicate detection (PRIMARY - line 286 in students.ts)
+  // - by_created_by: Admin view "invites I created" (lines 305, 1034 in students.ts)
+  // - by_token: Look up invite by token (lines 387, 661 in students.ts)
+  // - by_status: Filter by status for diagnostics (lines 704, 1199 in students.ts)
+  // - by_expires_at: Cron job to auto-expire old invites (line 1081 in students.ts)
+  //
+  // INDEX OPTIMIZATION NOTES:
+  // Write performance: Reduced from 8 to 5 indexes (37.5% reduction in write amplification)
+  // Removed redundant indexes where compound indexes serve prefix queries:
+  //   ✗ by_email - Compound by_university_email_status serves prefix queries
+  //   ✗ by_email_status - Compound by_university_email_status serves prefix queries
+  //   ✗ by_university - Compound by_university_email_status serves prefix queries
+  //   ✗ by_token_status - by_token + filter is sufficient (token is unique, status check is trivial)
+  //
+  // QUERY PERFORMANCE:
+  // - by_university_email_status: O(1) lookups for duplicate checking (most common operation)
+  // - by_token: O(1) lookups for invite acceptance (critical path)
+  // - by_created_by: O(n) where n = invites by admin (acceptable for admin UI)
+  // - by_expires_at: O(n) where n = expired invites (runs hourly, low volume)
+  //
+  // Trade-off: Invite creation is infrequent (~1-10/day per university), so we optimize
+  // for query performance. If write volume increases, consider removing by_status.
+  studentInvites: defineTable({
+    university_id: v.id("universities"), // University issuing the invite
+    email: v.string(), // Email of the invited student
+    token: v.string(), // Unique invite token (should be unique but not enforced)
+    created_by_id: v.id("users"), // University admin who created the invite
+    status: v.union(
+      v.literal("pending"),
+      v.literal("accepted"),
+      v.literal("expired"),
+      v.literal("revoked"),
+    ),
+    expires_at: v.number(), // Timestamp when invite expires
+    accepted_at: v.optional(v.number()), // Timestamp when invite was accepted
+    accepted_by_user_id: v.optional(v.id("users")), // User who accepted the invite
+    metadata: v.optional(v.any()), // Additional invite data (major, year, etc.)
+    created_at: v.number(),
+    updated_at: v.number(),
+  })
+    .index("by_university_email_status", ["university_id", "email", "status"])
+    .index("by_created_by", ["created_by_id"])
+    .index("by_token", ["token"])
+    .index("by_status", ["status"])
+    .index("by_expires_at", ["expires_at"]),
+
+  // Audit logs for tracking admin actions (FERPA/GDPR compliance)
+  audit_logs: defineTable({
+    action: v.string(), // Action performed (e.g., "user_deleted", "user_restored", "user_created", "role_changed")
+    target_type: v.string(), // Type of entity affected (e.g., "user", "university", "application")
+    target_id: v.string(), // ID of the affected entity
+    target_email: v.optional(v.string()), // Email of affected user (for easier searching)
+    target_name: v.optional(v.string()), // Name of affected entity (for easier viewing)
+    performed_by_id: v.id("users"), // Admin who performed the action
+    performed_by_email: v.optional(v.string()), // Email of admin (cached for viewing)
+    performed_by_name: v.optional(v.string()), // Name of admin (cached for viewing)
+    reason: v.optional(v.string()), // Reason for the action
+    metadata: v.optional(v.any()), // Additional context (old values, new values, etc.)
+    ip_address: v.optional(v.string()), // IP address of admin (if available)
+    user_agent: v.optional(v.string()), // Browser/device info (if available)
+    timestamp: v.number(), // When the action was performed
+  })
+    .index("by_action", ["action"])
+    .index("by_target", ["target_type", "target_id"])
+    .index("by_performed_by", ["performed_by_id"])
+    .index("by_timestamp", ["timestamp"])
+    .index("by_target_email", ["target_email"])
     .index("by_clerk_date", ["clerk_id", "date"]),
 
   // ========================================
@@ -1053,153 +1195,4 @@
   }).index("by_name", ["migration_name"])
     .index("by_status", ["status"])
     .index("by_started_at", ["started_at"]),
-=======
-    .index("by_clerk_date", ["clerk_id", "date"])
-    .index("by_user", ["user_id"]),
-
-  // Student profiles - links students to universities
-  // Students MUST have a studentProfile to access student features
-  //
-  // RACE CONDITION NOTE: Convex does not support unique constraints beyond primary keys.
-  // The by_user_id index is NOT a unique index - multiple profiles per user_id are technically possible.
-  //
-  // MITIGATION STRATEGY - Defensive double-checking:
-  // Both acceptInvite mutation and backfillStudentRoles migration implement:
-  // 1. Initial check for existing profile
-  // 2. Double-check immediately before insert (minimizes race window to <1ms)
-  // 3. Catch insert errors and fetch existing profile if present
-  // 4. Application queries use .first() with .order("asc") for deterministic behavior
-  //
-  // MONITORING:
-  // - Run periodically: npx convex run students:findDuplicateProfiles
-  // - If duplicates found: Delete newer profiles, keep oldest (by created_at)
-  // - See students.ts:findDuplicateProfiles for cleanup instructions
-  //
-  // INDEXES:
-  // - by_user_id: Look up student profile by user (used by acceptInvite, findDuplicateProfiles)
-  // - by_university: List all students at a university (general queries)
-  // - by_university_status: Efficiently filter active/inactive students by university (recommended for dashboards)
-  // - by_university_student_id: Look up student by university-specific ID (e.g., "find student S12345 at MIT")
-  //     NOTE: Since student_id is optional, this index is sparse. Use by_university_status for general queries.
-  // - by_status: Filter students by enrollment status (cross-university queries)
-  //
-  // PERFORMANCE NOTES:
-  // - For university dashboards showing active students, use by_university_status index
-  // - The by_university_student_id index only helps when student_id is non-null
-  //
-  // DATA VALIDATION:
-  // - GPA must be between 0.0 and 4.0 (enforced in mutations, not schema)
-  // - status must be one of: active, inactive, graduated, suspended
-  //
-  // This minimizes (but does not eliminate) the race window. For true uniqueness enforcement,
-  // application logic must only create profiles through controlled mutations (acceptInvite, migration).
-  studentProfiles: defineTable({
-    user_id: v.id("users"), // Reference to users table (should be unique but not enforced)
-    university_id: v.id("universities"), // REQUIRED: student must belong to a university
-    student_id: v.optional(v.string()), // University-specific student ID (e.g., "S12345")
-    enrollment_date: v.number(), // Timestamp when student enrolled (defaults to profile creation time)
-    graduation_date: v.optional(v.number()), // Expected graduation timestamp
-    major: v.optional(v.string()),
-    year: v.optional(v.string()), // Freshman, Sophomore, Junior, Senior
-    gpa: v.optional(v.number()), // Must be 0.0-4.0 (validated in mutations)
-    status: v.union(
-      v.literal("active"),
-      v.literal("inactive"),
-      v.literal("graduated"),
-      v.literal("suspended"),
-    ),
-    created_at: v.number(),
-    updated_at: v.number(),
-  })
-    .index("by_user_id", ["user_id"])
-    .index("by_university", ["university_id"])
-    .index("by_university_status", ["university_id", "status"])
-    .index("by_university_student_id", ["university_id", "student_id"])
-    .index("by_status", ["status"]),
-
-  // Student invites - token-based invite system for students
-  //
-  // RACE CONDITION MITIGATION:
-  // 1. Invite creation: Uses optimistic concurrency control (see students.ts:createInviteInternal)
-  //    - Pre-check for existing pending invite
-  //    - Post-insert verification to detect concurrent creates
-  //    - Auto-cleanup of duplicates (keep oldest, delete newer)
-  //    - Monitoring via students:detectDuplicateInvites
-  //
-  // 2. Invite acceptance: Re-checks status before update (see students.ts:acceptInvite)
-  //    - Initial status check (early validation)
-  //    - Re-fetch invite before final status update
-  //    - Verify status is still "pending" before accepting
-  //
-  // These patterns minimize (but cannot eliminate) race conditions without database UNIQUE constraints.
-  //
-  // INDEXES (Optimized - verified usage 2025-11-11):
-  // - by_university_email_status: Duplicate detection (PRIMARY - line 286 in students.ts)
-  // - by_created_by: Admin view "invites I created" (lines 305, 1034 in students.ts)
-  // - by_token: Look up invite by token (lines 387, 661 in students.ts)
-  // - by_status: Filter by status for diagnostics (lines 704, 1199 in students.ts)
-  // - by_expires_at: Cron job to auto-expire old invites (line 1081 in students.ts)
-  //
-  // INDEX OPTIMIZATION NOTES:
-  // Write performance: Reduced from 8 to 5 indexes (37.5% reduction in write amplification)
-  // Removed redundant indexes where compound indexes serve prefix queries:
-  //   ✗ by_email - Compound by_university_email_status serves prefix queries
-  //   ✗ by_email_status - Compound by_university_email_status serves prefix queries
-  //   ✗ by_university - Compound by_university_email_status serves prefix queries
-  //   ✗ by_token_status - by_token + filter is sufficient (token is unique, status check is trivial)
-  //
-  // QUERY PERFORMANCE:
-  // - by_university_email_status: O(1) lookups for duplicate checking (most common operation)
-  // - by_token: O(1) lookups for invite acceptance (critical path)
-  // - by_created_by: O(n) where n = invites by admin (acceptable for admin UI)
-  // - by_expires_at: O(n) where n = expired invites (runs hourly, low volume)
-  //
-  // Trade-off: Invite creation is infrequent (~1-10/day per university), so we optimize
-  // for query performance. If write volume increases, consider removing by_status.
-  studentInvites: defineTable({
-    university_id: v.id("universities"), // University issuing the invite
-    email: v.string(), // Email of the invited student
-    token: v.string(), // Unique invite token (should be unique but not enforced)
-    created_by_id: v.id("users"), // University admin who created the invite
-    status: v.union(
-      v.literal("pending"),
-      v.literal("accepted"),
-      v.literal("expired"),
-      v.literal("revoked"),
-    ),
-    expires_at: v.number(), // Timestamp when invite expires
-    accepted_at: v.optional(v.number()), // Timestamp when invite was accepted
-    accepted_by_user_id: v.optional(v.id("users")), // User who accepted the invite
-    metadata: v.optional(v.any()), // Additional invite data (major, year, etc.)
-    created_at: v.number(),
-    updated_at: v.number(),
-  })
-    .index("by_university_email_status", ["university_id", "email", "status"])
-    .index("by_created_by", ["created_by_id"])
-    .index("by_token", ["token"])
-    .index("by_status", ["status"])
-    .index("by_expires_at", ["expires_at"]),
-
-  // Audit logs for tracking admin actions (FERPA/GDPR compliance)
-  audit_logs: defineTable({
-    action: v.string(), // Action performed (e.g., "user_deleted", "user_restored", "user_created", "role_changed")
-    target_type: v.string(), // Type of entity affected (e.g., "user", "university", "application")
-    target_id: v.string(), // ID of the affected entity
-    target_email: v.optional(v.string()), // Email of affected user (for easier searching)
-    target_name: v.optional(v.string()), // Name of affected entity (for easier viewing)
-    performed_by_id: v.id("users"), // Admin who performed the action
-    performed_by_email: v.optional(v.string()), // Email of admin (cached for viewing)
-    performed_by_name: v.optional(v.string()), // Name of admin (cached for viewing)
-    reason: v.optional(v.string()), // Reason for the action
-    metadata: v.optional(v.any()), // Additional context (old values, new values, etc.)
-    ip_address: v.optional(v.string()), // IP address of admin (if available)
-    user_agent: v.optional(v.string()), // Browser/device info (if available)
-    timestamp: v.number(), // When the action was performed
-  })
-    .index("by_action", ["action"])
-    .index("by_target", ["target_type", "target_id"])
-    .index("by_performed_by", ["performed_by_id"])
-    .index("by_timestamp", ["timestamp"])
-    .index("by_target_email", ["target_email"])
->>>>>>> 8cc6ddae
 });