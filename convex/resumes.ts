import { v } from "convex/values";
import { mutation, query } from "./_generated/server";
import { requireMembership } from "./lib/roles";

// Get resumes for a user
export const getUserResumes = query({
  args: { clerkId: v.string() },
  handler: async (ctx, args) => {
    const user = await ctx.db
      .query("users")
      .withIndex("by_clerk_id", (q) => q.eq("clerkId", args.clerkId))
      .unique();

    if (!user) {
      throw new Error("User not found");
    }

    // Note: We don't require membership for read queries - users can always view their own resumes
    // Membership is only used for write operations and tenant isolation

    // OPTIMIZED: Add limit to prevent bandwidth issues
    const resumes = await ctx.db
      .query("resumes")
      .withIndex("by_user", (q) => q.eq("user_id", user._id))
      .order("desc")
      .take(50); // Limit to 50 most recent resumes

    return resumes;
  },
});

// Create a new resume
export const createResume = mutation({
  args: {
    clerkId: v.string(),
    title: v.string(),
    content: v.any(),
    visibility: v.union(v.literal("private"), v.literal("public")),
    source: v.optional(v.union(
      v.literal("manual"),
      v.literal("ai_generated"),
      v.literal("ai_optimized"),
      v.literal("pdf_upload"),
    )),
    job_description: v.optional(v.string()),
    extracted_text: v.optional(v.string()),
    analysis_result: v.optional(v.any()),
  },
  handler: async (ctx, args) => {
    const user = await ctx.db
      .query("users")
      .withIndex("by_clerk_id", (q) => q.eq("clerkId", args.clerkId))
      .unique();

    if (!user) {
      throw new Error("User not found");
    }

    const membership = user.role === "student"
      ? (await requireMembership(ctx, { role: "student" })).membership
      : null;

    const resumeId = await ctx.db.insert("resumes", {
      user_id: user._id,
      university_id: membership?.university_id ?? user.university_id,
      title: args.title,
      content: args.content,
      visibility: args.visibility,
      source: args.source,
      job_description: args.job_description,
      extracted_text: args.extracted_text,
      analysis_result: args.analysis_result,
      created_at: Date.now(),
      updated_at: Date.now(),
    });

    return resumeId;
  },
});

// Update a resume
export const updateResume = mutation({
  args: {
    clerkId: v.string(),
    resumeId: v.id("resumes"),
    updates: v.object({
      title: v.optional(v.string()),
      content: v.optional(v.any()),
      visibility: v.optional(v.union(v.literal("private"), v.literal("public"))),
      extracted_text: v.optional(v.string()),
      job_description: v.optional(v.string()),
      analysis_result: v.optional(v.any()),
      ai_suggestions: v.optional(v.any()),
    }),
  },
  handler: async (ctx, { clerkId, resumeId, updates }) => {
    // Get user by Clerk ID
    const user = await ctx.db
      .query("users")
      .withIndex("by_clerk_id", (q) => q.eq("clerkId", clerkId))
      .first();

    if (!user) {
      throw new Error("User not found");
    }

    const membership = user.role === "student"
      ? (await requireMembership(ctx, { role: "student" })).membership
      : null;

    // Verify ownership
    const resume = await ctx.db.get(resumeId);
    if (!resume || resume.user_id !== user._id) {
      throw new Error("Resume not found or access denied");
    }

    if (resume.university_id && membership && resume.university_id !== membership.university_id) {
      throw new Error("Unauthorized: Resume belongs to another university");
    }

    // Update the resume
    await ctx.db.patch(resumeId, {
      ...updates,
      updated_at: Date.now(),
    });

    return { success: true };
  },
});

// Delete a resume
export const deleteResume = mutation({
  args: {
    clerkId: v.string(),
    resumeId: v.id("resumes"),
  },
  handler: async (ctx, args) => {
    const user = await ctx.db
      .query("users")
      .withIndex("by_clerk_id", (q) => q.eq("clerkId", args.clerkId))
      .unique();

    if (!user) {
      throw new Error("User not found");
    }

    const membership = user.role === "student"
      ? (await requireMembership(ctx, { role: "student" })).membership
      : null;

    const resume = await ctx.db.get(args.resumeId);
    if (!resume || resume.user_id !== user._id) {
      throw new Error("Resume not found or unauthorized");
    }

<<<<<<< HEAD
    // Referential integrity: Check for active reviews before deletion
    const activeReviews = await ctx.db
      .query("advisor_reviews")
      .withIndex("by_student", (q) => q.eq("student_id", user._id))
      .filter((q) =>
        q.and(
          q.eq(q.field("asset_type"), "resume"),
          q.eq(q.field("resume_id"), args.resumeId),
          q.neq(q.field("status"), "completed"),
          q.neq(q.field("status"), "cancelled"),
        ),
      )
      .first();

    if (activeReviews) {
      throw new Error(
        "Cannot delete resume: Active review in progress. Please wait for the review to complete or contact your advisor.",
      );
=======
    if (resume.university_id && membership && resume.university_id !== membership.university_id) {
      throw new Error("Unauthorized: Resume belongs to another university");
>>>>>>> 18e44d5e
    }

    await ctx.db.delete(args.resumeId);
    return args.resumeId;
  },
});

// Get a single resume by id (ensures it belongs to the Clerk user)
export const getResumeById = query({
  args: {
    clerkId: v.string(),
    resumeId: v.id("resumes"),
  },
  handler: async (ctx, args) => {
    const user = await ctx.db
      .query("users")
      .withIndex("by_clerk_id", (q) => q.eq("clerkId", args.clerkId))
      .unique();

    if (!user) throw new Error("User not found");

    const membership = user.role === "student"
      ? (await requireMembership(ctx, { role: "student" })).membership
      : null;

    const resume = await ctx.db.get(args.resumeId);
    if (!resume || resume.user_id !== user._id) {
      // Return null instead of throwing to avoid client runtime errors during transitions
      return null;
    }

    if (resume.university_id && membership && resume.university_id !== membership.university_id) {
      throw new Error("Unauthorized: Resume belongs to another university");
    }

    return resume;
  },
});<|MERGE_RESOLUTION|>--- conflicted
+++ resolved
@@ -153,7 +153,11 @@
       throw new Error("Resume not found or unauthorized");
     }
 
-<<<<<<< HEAD
+    // University isolation check
+    if (resume.university_id && membership && resume.university_id !== membership.university_id) {
+      throw new Error("Unauthorized: Resume belongs to another university");
+    }
+
     // Referential integrity: Check for active reviews before deletion
     const activeReviews = await ctx.db
       .query("advisor_reviews")
@@ -172,10 +176,6 @@
       throw new Error(
         "Cannot delete resume: Active review in progress. Please wait for the review to complete or contact your advisor.",
       );
-=======
-    if (resume.university_id && membership && resume.university_id !== membership.university_id) {
-      throw new Error("Unauthorized: Resume belongs to another university");
->>>>>>> 18e44d5e
     }
 
     await ctx.db.delete(args.resumeId);
