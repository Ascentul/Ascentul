--- conflicted
+++ resolved
@@ -160,7 +160,11 @@
       throw new Error("Cover letter not found or unauthorized");
     }
 
-<<<<<<< HEAD
+    // University isolation check
+    if (coverLetter.university_id && membership && coverLetter.university_id !== membership.university_id) {
+      throw new Error("Unauthorized: Cover letter belongs to another university");
+    }
+
     // Referential integrity: Check for active reviews before deletion
     const activeReviews = await ctx.db
       .query("advisor_reviews")
@@ -179,10 +183,6 @@
       throw new Error(
         "Cannot delete cover letter: Active review in progress. Please wait for the review to complete or contact your advisor.",
       );
-=======
-    if (coverLetter.university_id && membership && coverLetter.university_id !== membership.university_id) {
-      throw new Error("Unauthorized: Cover letter belongs to another university");
->>>>>>> 18e44d5e
     }
 
     await ctx.db.delete(args.coverLetterId);
