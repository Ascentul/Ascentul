<<<<<<< HEAD
import { v } from "convex/values";
import { mutation, query, internalMutation, internalQuery, action, QueryCtx, MutationCtx } from "./_generated/server";
import { Id, Doc } from "./_generated/dataModel";
import { internal } from "./_generated/api";

/**
 * Basic email format validation
 *
 * IMPORTANT: This is a simplified validation for Convex compatibility.
 * The email-validator package is not compatible with Convex's V8 isolate environment.
 *
 * Current validation ONLY checks:
 * - Non-whitespace characters before @
 * - Non-whitespace characters after @ and before .
 * - Non-whitespace characters after final .
 *
 * This regex does NOT validate:
 * - RFC 5322 compliance
 * - Internationalized domain names (IDN)
 * - Plus-addressing or special characters
 * - Length limits (local part max 64, domain max 255)
 * - IPv6 address literals
 * - Quoted strings in local parts
 *
 * Trade-off: We rely on email delivery systems to catch actual delivery issues.
 * This basic validation prevents obviously malformed addresses while remaining
 * compatible with Convex's runtime environment.
 */
function validateEmail(email: string): boolean {
  const emailRegex = /^[^\s@]+@[^\s@]+\.[^\s@]+$/;
  return emailRegex.test(email);
}

/**
 * Valid academic year classifications for students
 *
 * Used for validation in student profile creation and updates.
 * Ensures consistency across invite acceptance, profile updates, and queries.
 */
const VALID_YEARS = ["Freshman", "Sophomore", "Junior", "Senior", "Graduate"] as const;

type CryptoLike = {
  getRandomValues(array: Uint8Array): Uint8Array;
};

/**
 * Generate a cryptographically secure random token
 *
 * Uses Web Crypto `getRandomValues` which Convex exposes in its environment.
 * Avoids importing Node's `crypto` module so this file can run in the default
 * Convex runtime while still producing strong randomness.
 */
function generateSecureToken(): string {
  const cryptoObj = (globalThis as { crypto?: CryptoLike }).crypto;
  if (!cryptoObj || typeof cryptoObj.getRandomValues !== 'function') {
    throw new Error("Secure crypto API is unavailable in this environment");
  }

  const bytes = new Uint8Array(32);
  cryptoObj.getRandomValues(bytes);
  return Array.from(bytes, (byte) => byte.toString(16).padStart(2, '0')).join('');
}

/**
 * Validate GPA value
 *
 * @param gpa - GPA value to validate (optional)
 * @throws Error if GPA is invalid
 *
 * Validation rules:
 * - If null/undefined, validation passes (GPA is optional)
 * - If provided, must be between 0.0 and 4.0 (inclusive)
 * - Non-numeric values are rejected
 */
function validateGPA(gpa: number | undefined): void {
  if (gpa === undefined || gpa === null) {
    return; // GPA is optional
  }

  if (typeof gpa !== 'number' || isNaN(gpa)) {
    throw new Error("GPA must be a valid number");
  }

  if (gpa < 0.0 || gpa > 4.0) {
    throw new Error("GPA must be between 0.0 and 4.0");
  }
}

/**
 * Rollback invite acceptance when capacity is exceeded
 *
 * Performs rollback operations in reverse order of creation.
 * Each step has independent error handling to maximize recovery.
 *
 * @param ctx - Mutation context
 * @param params - Rollback parameters including entities to revert
 * @returns Object with success status and any errors encountered
 */
async function rollbackInviteAcceptance(
  ctx: MutationCtx,
  params: {
    userId: Id<"users">;
    studentProfileId: Id<"studentProfiles">;
    inviteId: Id<"studentInvites">;
    universityId: Id<"universities">;
    originalUserState: {
      role: string;
      university_id?: Id<"universities">;
      subscription_plan?: string;
      subscription_status?: string;
    };
    context: {
      userEmail: string;
      universityName: string;
      currentUsage: number;
      capacity: number;
    };
  }
): Promise<{ success: boolean; errors: string[] }> {
  const now = Date.now();
  const rollbackErrors: string[] = [];

  console.error(
    `[ROLLBACK INITIATED] License capacity exceeded for ${params.context.universityName}: ` +
    `${params.context.currentUsage}/${params.context.capacity}`
  );
  console.error(`User: ${params.context.userEmail} (${params.userId}), Invite: ${params.inviteId}`);

  // Rollback Step 1: Decrement license usage
  try {
    const university = await ctx.db.get(params.universityId);
    if (university) {
      await ctx.db.patch(params.universityId, {
        license_used: Math.max(0, (university.license_used || 0) - 1),
        updated_at: now,
      });
      console.log("[ROLLBACK] ✓ License count decremented");
    }
  } catch (error) {
    const errMsg = `Failed to decrement license count: ${error}`;
    console.error(`[ROLLBACK] ✗ ${errMsg}`);
    rollbackErrors.push(errMsg);
  }

  // Rollback Step 2: Delete student profile
  try {
    await ctx.db.delete(params.studentProfileId);
    console.log("[ROLLBACK] ✓ Student profile deleted");
  } catch (error) {
    const errMsg = `Failed to delete student profile ${params.studentProfileId}: ${error}`;
    console.error(`[ROLLBACK] ✗ ${errMsg}`);
    rollbackErrors.push(errMsg);
  }

  // Rollback Step 3: Restore user's original state
  try {
    await ctx.db.patch(params.userId, {
      role: params.originalUserState.role as any,
      university_id: params.originalUserState.university_id,
      subscription_plan: params.originalUserState.subscription_plan as any,
      subscription_status: params.originalUserState.subscription_status as any,
      updated_at: now,
    });
    console.log("[ROLLBACK] ✓ User state restored");
  } catch (error) {
    const errMsg = `Failed to restore user state for ${params.userId}: ${error}`;
    console.error(`[ROLLBACK] ✗ ${errMsg}`);
    rollbackErrors.push(errMsg);
  }

  // Rollback Step 4: Mark invite as pending again
  try {
    await ctx.db.patch(params.inviteId, {
      status: "pending",
      accepted_at: undefined,
      accepted_by_user_id: undefined,
      updated_at: now,
    });
    console.log("[ROLLBACK] ✓ Invite reset to pending");
  } catch (error) {
    const errMsg = `Failed to reset invite ${params.inviteId}: ${error}`;
    console.error(`[ROLLBACK] ✗ ${errMsg}`);
    rollbackErrors.push(errMsg);
  }

  // Log rollback completion status
  if (rollbackErrors.length > 0) {
    console.error(
      `[ROLLBACK INCOMPLETE] ${rollbackErrors.length} step(s) failed. ` +
      `Manual cleanup may be required. Run: npx convex run students:detectOrphanedProfiles`
    );
  } else {
    console.log("[ROLLBACK COMPLETE] All changes successfully reverted");
  }

  return {
    success: rollbackErrors.length === 0,
    errors: rollbackErrors,
  };
}

/**
 * Helper function to require student role
 * Throws error if user is not a student with valid studentProfile
 *
 * LEGACY SUPPORT: Currently accepts both "student" role AND legacy "user" role with university_id.
 * TODO: Remove legacy "user" role check after backfillStudentRoles migration is complete and verified.
 * See: convex/migrations.ts:backfillStudentRoles and scripts/backfill-student-roles.js
 */
export async function requireStudent(
  ctx: QueryCtx | MutationCtx,
  userId: Id<"users">
) {
  const user = await ctx.db.get(userId);

  if (!user) {
    throw new Error("User not found");
  }

  // Check if user is a student
  // TODO: Remove legacy check after migration - should only check: user.role === "student"
  const isStudent = user.role === "student" ||
                   (user.role === "user" && user.university_id);

  if (!isStudent) {
    throw new Error("Unauthorized: Student role required");
  }

  // Check if user has university_id
  if (!user.university_id) {
    throw new Error("Student must belong to a university");
  }

  // Check if studentProfile exists
  const studentProfile = await ctx.db
    .query("studentProfiles")
    .withIndex("by_user_id", (q) => q.eq("user_id", userId))
    .first();

  if (!studentProfile) {
    throw new Error("Student profile not found. Student must have a valid profile.");
  }

  return { user, studentProfile };
}

/**
 * Create a student invite (ACTION - generates secure token)
 *
 * This action:
 * 0. Generates a cryptographically secure random token
 * 1. Calls internal mutation to validate and create the invite
 *
 * Args:
 * - universityId: University issuing the invite
 * - email: Email of the student to invite (will be normalized to lowercase)
 * - createdByClerkId: Clerk ID of the university admin creating the invite
 * - expiresInDays: Number of days until invite expires (default: 7)
 * - metadata: Optional student data (major, year, student_id)
 *
 * Returns: { inviteId, token, expiresAt }
 *
 * SECURITY NOTE: This is an action (not a mutation) because we need to generate
 * cryptographically secure random tokens using Node.js crypto.randomBytes().
 * Never use Math.random() for security-sensitive tokens!
 */
export const createInvite = action({
  args: {
    universityId: v.id("universities"),
    email: v.string(),
    createdByClerkId: v.string(),
    expiresInDays: v.optional(v.number()),
    metadata: v.optional(v.any()),
  },
  handler: async (ctx, args): Promise<{ inviteId: Id<"studentInvites">; token: string; expiresAt: number }> => {
    // Generate cryptographically secure token
    const token = generateSecureToken();

    // Call internal mutation to create the invite with the secure token
    const result = await ctx.runMutation(internal.students.createInviteInternal, {
      ...args,
      token,
    });

    return result;
  },
});

/**
 * Internal mutation: Create student invite with provided token
 *
 * This mutation:
 * 0. Validates email format and normalizes it (lowercase, trimmed)
 * 1. Validates the university exists and is active
 * 2. Validates the creator is a university_admin for that university
 * 3. Checks for existing pending invites (enforces uniqueness invariant)
 * 4. Enforces rate limiting (max 50 invites per hour per admin)
 * 5. Creates the invite with the provided secure token
 *
 * SECURITY FEATURES:
 * - Email validation: Rejects invalid email formats
 * - Email normalization: Converts to lowercase and trims whitespace
 * - Rate limiting: Max 50 invites per hour per admin to prevent spam
 * - Uniqueness check: Only ONE pending invite per (email, university) pair
 * - Cryptographically secure token (generated by parent action)
 *
 * UNIQUENESS INVARIANT:
 * This mutation enforces that only ONE pending invite exists per (email, university) pair.
 * If a pending invite already exists, it throws an error instead of creating a duplicate.
 * This prevents the race condition where multiple admins create invites for the same student,
 * and both invites could be accepted, creating duplicate student profiles.
 */
export const createInviteInternal = internalMutation({
  args: {
    universityId: v.id("universities"),
    email: v.string(),
    createdByClerkId: v.string(),
    token: v.string(),
    expiresInDays: v.optional(v.number()),
    metadata: v.optional(v.any()),
  },
  handler: async (ctx, args) => {
    const now = Date.now();
    const expiresInDays = args.expiresInDays ?? 7;
    const expiresAt = now + (expiresInDays * 24 * 60 * 60 * 1000);

    // 0. Normalize email first (lowercase, trim whitespace)
    // This ensures we don't reject valid emails due to formatting differences
    const normalizedEmail = args.email.toLowerCase().trim();

    // 1. Validate email format using basic regex validation
    // NOTE: This is simplified validation for Convex compatibility (see validateEmail function)
    // Checks basic structure only: local@domain.tld
    // Email delivery systems will catch actual delivery issues
    if (!validateEmail(normalizedEmail)) {
      throw new Error("Invalid email format. Please provide a valid email address.");
    }

    // 2. Validate university exists and is active
    const university = await ctx.db.get(args.universityId);
    if (!university) {
      throw new Error("University not found");
    }

    if (university.status !== "active") {
      throw new Error(
        `University is ${university.status}. Only active universities can send invites.`
      );
    }

    // 3. Validate creator is university_admin for this university
    const creator = await ctx.db
      .query("users")
      .withIndex("by_clerk_id", (q) => q.eq("clerkId", args.createdByClerkId))
      .unique();

    if (!creator) {
      throw new Error("Creator not found");
    }

    if (creator.role !== "university_admin") {
      throw new Error("Only university admins can create invites");
    }

    if (creator.university_id !== args.universityId) {
      throw new Error("Cannot create invites for a different university");
    }

    // 4. Check for existing pending invite (UNIQUENESS INVARIANT)
    // Use university-scoped compound index for efficient lookup
    //
    // RACE CONDITION NOTE: This query-then-insert pattern has a race window where
    // concurrent requests can both pass this check and create duplicate invites.
    // Mitigation: Optimistic concurrency control with post-insert verification (step 5a)
    const existingPendingInvite = await ctx.db
      .query("studentInvites")
      .withIndex("by_university_email_status", (q) =>
        q.eq("university_id", args.universityId)
         .eq("email", normalizedEmail)
         .eq("status", "pending")
      )
      .first();

    if (existingPendingInvite) {
      throw new Error(
        `A pending invite already exists for ${normalizedEmail} at this university. ` +
        `Please revoke the existing invite first or wait for it to expire.`
      );
    }

    // 5. Rate limiting check - prevent invite spam
    // Check how many invites this admin created in the last hour
    const oneHourAgo = now - (60 * 60 * 1000);
    const recentInvites = await ctx.db
      .query("studentInvites")
      .withIndex("by_created_by", (q) => q.eq("created_by_id", creator._id))
      .filter((q) => q.gte(q.field("created_at"), oneHourAgo))
      .collect();

    const rateLimitPerHour = 50; // Max 50 invites per hour per admin
    if (recentInvites.length >= rateLimitPerHour) {
      throw new Error(
        `Rate limit exceeded. You can only create ${rateLimitPerHour} invites per hour. ` +
        `Please try again later.`
      );
    }

    // 6. Create invite with the cryptographically secure token
    const inviteId = await ctx.db.insert("studentInvites", {
      university_id: args.universityId,
      email: normalizedEmail,
      token: args.token,
      created_by_id: creator._id,
      status: "pending",
      expires_at: expiresAt,
      metadata: args.metadata,
      created_at: now,
      updated_at: now,
    });

    // 6a. Optimistic concurrency control: verify no duplicate was created
    // This handles the race condition where concurrent requests both passed step 4
    // before either completed the insert. We detect duplicates immediately after insert.
    const allPendingForEmail = await ctx.db
      .query("studentInvites")
      .withIndex("by_university_email_status", (q) =>
        q.eq("university_id", args.universityId)
         .eq("email", normalizedEmail)
         .eq("status", "pending")
      )
      .collect();

    if (allPendingForEmail.length > 1) {
      // Race condition detected: multiple pending invites created concurrently
      // Keep the oldest invite (first by created_at), delete the newer one(s)
      const sortedInvites = [...allPendingForEmail].sort((a, b) => a.created_at - b.created_at);
      const keepInvite = sortedInvites[0];
      const deleteInvites = sortedInvites.slice(1);

      console.error(
        `🚨 RACE CONDITION DETECTED: ${allPendingForEmail.length} pending invites for ${normalizedEmail} ` +
        `at university ${args.universityId}`
      );
      console.error(`  Keeping oldest invite: ${keepInvite._id} (created: ${new Date(keepInvite.created_at).toISOString()})`);

      // Delete the duplicate(s) - including this one if it's not the oldest
      for (const inviteToDelete of deleteInvites) {
        console.error(`  Deleting duplicate invite: ${inviteToDelete._id} (created: ${new Date(inviteToDelete.created_at).toISOString()})`);
        await ctx.db.delete(inviteToDelete._id);
      }

      // If we just deleted our own invite, throw an error to retry
      if (deleteInvites.some(inv => inv._id === inviteId)) {
        throw new Error(
          `A pending invite for ${normalizedEmail} was created concurrently by another admin. ` +
          `The existing invite has been preserved. Please refresh to see the current invite.`
        );
      }

      // Log for monitoring - this indicates high concurrency or potential issue
      console.warn(
        `⚠️  Resolved race condition: Kept invite ${keepInvite._id}, deleted ${deleteInvites.length} duplicate(s). ` +
        `If this happens frequently, consider implementing distributed locking.`
      );
    }

    return {
      inviteId,
      token: args.token,
      expiresAt,
    };
  },
});

/**
 * Accept a student invite using a token
 *
 * This mutation:
 * 1. Validates the invite token (checks expiration, status)
 * 2. Updates user role to "student"
 * 3. Creates studentProfile linked to the university
 * 4. Updates invite status to "accepted"
 * 5. Links user to university via university_id
 *
 * Args:
 * - token: Unique invite token from email
 * - clerkId: Clerk user ID of the accepting user
 *
 * Returns: { success: true, universityName: string, studentProfileId: Id<"studentProfiles"> }
 *
 * KNOWN LIMITATION - Race Conditions:
 * Despite defensive double-checking and try-catch patterns, this mutation CANNOT
 * guarantee uniqueness without database-level unique constraints (which Convex lacks).
 *
 * Scenarios where duplicates could still occur:
 * 1. Concurrent acceptInvite calls for same user (extremely rare, requires precise timing)
 * 2. Manual database modifications outside this controlled mutation
 *
 * Mitigation strategy:
 * - Double-check immediately before insert (minimizes window to < 1ms)
 * - Try-catch fallback to use existing profile if insert fails
 * - Monitoring: Run findDuplicateProfiles periodically to detect duplicates
 * - Manual cleanup: If duplicates found, delete newer profiles (keep oldest)
 *
 * Production monitoring:
 * - Schedule periodic checks: npx convex run students:findDuplicateProfiles
 * - Alert on: duplicatesFound === true
 * - Resolution: Manual deletion of duplicate profiles via Convex dashboard
 */
export const acceptInvite = mutation({
  args: {
    token: v.string(),
    clerkId: v.string(),
  },
  handler: async (ctx, args) => {
    const now = Date.now();

    // 1. Find the invite by token
    const invite = await ctx.db
      .query("studentInvites")
      .withIndex("by_token", (q) => q.eq("token", args.token))
      .first();

    if (!invite) {
      throw new Error("Invalid invite token");
    }

    // 2. Validate invite status
    if (invite.status !== "pending") {
      throw new Error(`Invite is ${invite.status}. Only pending invites can be accepted.`);
    }

    // 3. Check if invite has expired
    if (invite.expires_at < now) {
      // Auto-expire the invite (best effort - don't block user if patch fails)
      try {
        await ctx.db.patch(invite._id, {
          status: "expired",
          updated_at: now,
        });
      } catch (patchError) {
        // Log error but don't block the user from seeing the expired error
        console.error("Failed to auto-expire invite:", patchError);
        console.error("Invite ID:", invite._id, "Email:", invite.email);
      }
      throw new Error("Invite has expired");
    }

    // 4. Get the accepting user
    const user = await ctx.db
      .query("users")
      .withIndex("by_clerk_id", (q) => q.eq("clerkId", args.clerkId))
      .unique();

    if (!user) {
      throw new Error("User not found");
    }

    // 5. Verify email matches (optional security check)
    if (user.email !== invite.email) {
      throw new Error("Email mismatch. This invite was sent to a different email address.");
    }

    // 6. Get university details
    const university = await ctx.db.get(invite.university_id);
    if (!university) {
      throw new Error("University not found");
    }

    // 6a. Check university license capacity
    // Enforce license limits before accepting invite
    // NOTE: This initial check is not atomic with the increment (step 11), so concurrent
    // acceptances could pass this check simultaneously. However, optimistic concurrency
    // control (step 12) detects over-capacity after increment and rolls back changes.
    // This two-phase approach balances performance with strict capacity enforcement.
    const currentUsage = university.license_used || 0;
    const licenseLimit = university.license_seats;

    if (currentUsage >= licenseLimit) {
      throw new Error(
        `University has reached maximum capacity (${licenseLimit} licenses). ` +
        `Contact your university administrator to increase capacity.`
      );
    }

    // Also check if university license is active
    if (university.status !== "active") {
      throw new Error(
        `University license is ${university.status}. ` +
        `Contact your university administrator to resolve this issue.`
      );
    }

    // Check if license has expired
    if (university.license_end && university.license_end < now) {
      throw new Error(
        `University license has expired. ` +
        `Contact your university administrator to renew.`
      );
    }

    // 7. Check if user already has a student profile (race condition check)
    const existingProfile = await ctx.db
      .query("studentProfiles")
      .withIndex("by_user_id", (q) => q.eq("user_id", user._id))
      .first();

    if (existingProfile) {
      throw new Error("User already has a student profile");
    }

    // 8. Create student profile FIRST (before updating user role)
    // CRITICAL: This ordering prevents orphaned "student" users without profiles
    // If profile creation fails, user role remains unchanged (data integrity preserved)
    // Orphaned profiles (without student role) are easier to clean up than orphaned students

    // Store original user state for potential rollback (step 12)
    const originalUserState = {
      role: user.role,
      university_id: user.university_id,
      subscription_plan: user.subscription_plan,
      subscription_status: user.subscription_status,
    };

    // Re-check for existing profile immediately before insert to minimize race window
    const raceCheckProfile = await ctx.db
      .query("studentProfiles")
      .withIndex("by_user_id", (q) => q.eq("user_id", user._id))
      .first();

    let studentProfileId;

    if (raceCheckProfile) {
      // Profile was created by concurrent request - this is OK, use existing
      console.warn(`Race condition detected: studentProfile already exists for user ${user.email}`);
      studentProfileId = raceCheckProfile._id;
    } else {
      // Safe to create profile
      try {
        const metadata = invite.metadata || {};

        // Validate year if provided in metadata
        if (metadata.year && !(VALID_YEARS as readonly string[]).includes(metadata.year)) {
          throw new Error(
            `Invalid year in invite metadata: "${metadata.year}". Must be one of: ${VALID_YEARS.join(", ")}`
          );
        }

        studentProfileId = await ctx.db.insert("studentProfiles", {
          user_id: user._id,
          university_id: invite.university_id,
          student_id: metadata.student_id,
          major: metadata.major,
          year: metadata.year,
          enrollment_date: now,
          status: "active",
          created_at: now,
          updated_at: now,
        });
      } catch (error) {
        // If insert fails due to concurrent creation, fetch the existing profile
        const fallbackProfile = await ctx.db
          .query("studentProfiles")
          .withIndex("by_user_id", (q) => q.eq("user_id", user._id))
          .first();

        if (fallbackProfile) {
          console.warn(`Insert failed but profile exists - likely race condition for user ${user.email}`);
          studentProfileId = fallbackProfile._id;
        } else {
          // Genuine error - cannot proceed without profile
          // User role remains unchanged, maintaining invariant: all students have profiles
          throw new Error(`Failed to create student profile: ${error}`);
        }
      }
    }

    // 9. Update user role AFTER successful profile creation
    // This ensures we NEVER have a student role without a valid profile (requireStudent invariant)
    await ctx.db.patch(user._id, {
      role: "student",
      university_id: invite.university_id,
      subscription_plan: "university",
      subscription_status: "active",
      updated_at: now,
    });

    // 10. Mark invite as accepted (with race condition check)
    // Re-fetch invite to ensure status is still "pending"
    // This prevents multiple users from accepting the same invite simultaneously
    const currentInvite = await ctx.db.get(invite._id);

    if (!currentInvite) {
      throw new Error("Invite was deleted");
    }

    if (currentInvite.status !== "pending") {
      throw new Error(`Invite was already ${currentInvite.status}. It may have been accepted by another user.`);
    }

    await ctx.db.patch(invite._id, {
      status: "accepted",
      accepted_at: now,
      accepted_by_user_id: user._id,
      updated_at: now,
    });

    // 11. Increment university license usage
    await ctx.db.patch(university._id, {
      license_used: (university.license_used || 0) + 1,
      updated_at: now,
    });

    // 12. Optimistic concurrency control: verify we didn't exceed capacity
    // This handles race conditions where multiple concurrent acceptances all passed
    // the initial capacity check (step 6a) before any increments occurred
    const updatedUniversity = await ctx.db.get(university._id);
    if (updatedUniversity && updatedUniversity.license_used > updatedUniversity.license_seats) {
      // Over-capacity detected - rollback all changes using helper function
      await rollbackInviteAcceptance(ctx, {
        userId: user._id,
        studentProfileId,
        inviteId: invite._id,
        universityId: university._id,
        originalUserState,
        context: {
          userEmail: user.email,
          universityName: updatedUniversity.name,
          currentUsage: updatedUniversity.license_used,
          capacity: updatedUniversity.license_seats,
        },
      });

      throw new Error(
        `University has reached maximum capacity (${updatedUniversity.license_seats} licenses). ` +
        `This occurred due to concurrent enrollments. Please try again in a moment, or ` +
        `contact your university administrator to increase capacity.`
      );
    }

    return {
      success: true,
      universityName: university.name,
      studentProfileId,
    };
  },
});

/**
 * Get student profile for current user
 */
export const getStudentProfile = query({
  args: {
    clerkId: v.string(),
  },
  handler: async (ctx, args) => {
    // Get user
    const user = await ctx.db
      .query("users")
      .withIndex("by_clerk_id", (q) => q.eq("clerkId", args.clerkId))
      .unique();

    if (!user) {
      return null;
    }

    // Get student profile
    const studentProfile = await ctx.db
      .query("studentProfiles")
      .withIndex("by_user_id", (q) => q.eq("user_id", user._id))
      .first();

    if (!studentProfile) {
      return null;
    }

    // Get university
    const university = await ctx.db.get(studentProfile.university_id);

    return {
      ...studentProfile,
      university: university ? {
        name: university.name,
        slug: university.slug,
      } : null,
    };
  },
});

/**
 * Validate an invite token without accepting it
 * Useful for showing invite details before acceptance
 */
export const validateInviteToken = query({
  args: {
    token: v.string(),
  },
  handler: async (ctx, args) => {
    const now = Date.now();

    const invite = await ctx.db
      .query("studentInvites")
      .withIndex("by_token", (q) => q.eq("token", args.token))
      .first();

    if (!invite) {
      return { valid: false, reason: "Invalid token" };
    }

    if (invite.status !== "pending") {
      return { valid: false, reason: `Invite is ${invite.status}` };
    }

    if (invite.expires_at < now) {
      // Note: We don't auto-expire here since this is a query (read-only).
      // The cron job (expireOldInvites) handles batch expiration hourly.
      // Auto-expiration also happens in acceptInvite mutation when actually accepting.
      return { valid: false, reason: "Invite has expired" };
    }

    // Get university
    const university = await ctx.db.get(invite.university_id);

    return {
      valid: true,
      email: invite.email,
      universityName: university?.name ?? "Unknown University",
      expiresAt: invite.expires_at,
    };
  },
});

/**
 * Check for accepted invites with multiple users (for monitoring/debugging)
 * Detects if a single invite was somehow accepted by multiple users
 *
 * NOTE: Due to lack of unique constraints, race conditions could theoretically
 * allow multiple acceptances of the same invite. This query helps detect such cases.
 */
export const findDuplicateInviteAcceptances = query({
  args: {},
  handler: async (ctx) => {
    // Get all accepted invites
    const acceptedInvites = await ctx.db
      .query("studentInvites")
      .withIndex("by_status", (q) => q.eq("status", "accepted"))
      .collect();

    // Check for any "accepted" invites without an accepted_by_user_id (data integrity issue)
    const orphanedAcceptances = acceptedInvites.filter(
      (inv) => !inv.accepted_by_user_id
    );

    // Note: We can't detect if multiple different invites were created for the same email
    // and all accepted (that's a different issue). This checks for data integrity.

    return {
      orphanedAcceptancesFound: orphanedAcceptances.length > 0,
      orphanedCount: orphanedAcceptances.length,
      orphanedInvites: orphanedAcceptances.map((inv) => ({
        inviteId: inv._id,
        email: inv.email,
        token: inv.token,
        universityId: inv.university_id,
        acceptedAt: inv.accepted_at,
      })),
    };
  },
});

/**
 * Check for duplicate student profiles (for monitoring/debugging)
 * Returns users with multiple studentProfile records
 *
 * NOTE: Due to Convex's lack of unique constraints, duplicates are theoretically
 * possible via race conditions. This query helps detect and clean them up.
 *
 * PERFORMANCE NOTES:
 * - Current approach: Loads all profiles into memory (acceptable for <10,000 profiles)
 * - For large scale (10,000+ students), consider:
 *   1. Adding pagination/batching
 *   2. Batch-fetching user details instead of line-by-line lookups
 *   3. Running as scheduled background job with incremental processing
 * - As of now, this is a diagnostic query run manually or via daily cron
 *
 * USAGE:
 * 1. Run periodically: npx convex run students:findDuplicateProfiles
 * 2. If duplicates found, identify which profile to keep (usually oldest: lowest createdAt)
 * 3. Delete duplicate profiles manually via Convex dashboard or cleanup mutation
 * 4. Verify: Re-run query to confirm duplicates removed
 *
 * CLEANUP INSTRUCTIONS (if duplicates found):
 * For each duplicate user:
 * 1. Sort profiles by createdAt (ascending)
 * 2. Keep the FIRST profile (oldest, likely the "real" one)
 * 3. Delete all other profiles: await ctx.db.delete(duplicateProfileId)
 * 4. Verify student can still access their account and see university badge
 */
export const findDuplicateProfiles = query({
  args: {},
  handler: async (ctx) => {
    // PERFORMANCE CRITICAL: Loads all profiles into memory
    // Convex query limits: 1-second execution, 64 MiB memory
    // Current approach risks timeout at ~3,000-5,000 profiles depending on data size
    //
    // MIGRATION REQUIRED when approaching 3,000 profiles:
    // 1. Add pagination with cursor-based queries (take/cursor pattern)
    // 2. Move to scheduled internal mutation (no 1-second limit)
    // 3. Store results in diagnostics table for faster admin UI access
    // 4. Consider Convex's batch get() API when available
    //
    // Monitor: Convex dashboard function execution time
    // Hard limit: 1 second (query will fail if exceeded)
    const allProfiles = await ctx.db.query("studentProfiles").collect();

    // Early warning: Log if approaching realistic scale limits
    if (allProfiles.length > 2500) {
      console.warn(
        `[SCALE WARNING] findDuplicateProfiles processing ${allProfiles.length} profiles. ` +
        `Approaching 1-second query limit. MIGRATION TO BACKGROUND JOB REQUIRED SOON.`
      );
    }

    // Group by user_id
    type ProfileType = typeof allProfiles[number];
    const profilesByUser = new Map<string, ProfileType[]>();

    for (const profile of allProfiles) {
      const userId = profile.user_id.toString();
      if (!profilesByUser.has(userId)) {
        profilesByUser.set(userId, []);
      }
      profilesByUser.get(userId)!.push(profile);
    }

    // Find users with multiple profiles and collect user IDs for batch fetch
    const usersWithDuplicates: { userIdStr: string; profiles: Doc<"studentProfiles">[] }[] = [];
    const userIdsToFetch: Id<"users">[] = [];

    profilesByUser.forEach((profiles, userIdStr) => {
      if (profiles.length > 1) {
        usersWithDuplicates.push({ userIdStr, profiles });
        userIdsToFetch.push(profiles[0].user_id);
      }
    });

    // Fetch user data for affected users
    // NOTE: This still uses sequential N+1 calls (Convex doesn't provide batch get() API).
    // Pre-fetching here provides no performance benefit over inline fetching, but makes
    // the code slightly cleaner by separating data fetching from processing logic.
    // For 10k+ profiles, consider pagination or batch processing if Convex adds batch APIs.
    const userMap = new Map<string, any>();
    for (const userId of userIdsToFetch) {
      const user = await ctx.db.get(userId);
      if (user) {
        userMap.set(userId.toString(), user);
      }
    }

    // Build duplicate results using pre-fetched user data
    const duplicates = [];
    for (const { userIdStr, profiles } of usersWithDuplicates) {
      const user = userMap.get(userIdStr);

      // Sort profiles by created_at to identify oldest (keep) vs newest (delete)
      const sortedProfiles = [...profiles].sort((a, b) => a.created_at - b.created_at);

      duplicates.push({
        userId: userIdStr,
        email: user?.email || "unknown",
        name: user?.name || "unknown",
        profileCount: profiles.length,
        // First profile is the one to KEEP
        profileToKeep: {
          id: sortedProfiles[0]._id,
          universityId: sortedProfiles[0].university_id,
          createdAt: sortedProfiles[0].created_at,
          createdAtDate: new Date(sortedProfiles[0].created_at).toISOString(),
        },
        // Remaining profiles should be DELETED
        profilesToDelete: sortedProfiles.slice(1).map((p) => ({
          id: p._id,
          universityId: p.university_id,
          createdAt: p.created_at,
          createdAtDate: new Date(p.created_at).toISOString(),
        })),
      });
    }

    return {
      duplicatesFound: duplicates.length > 0,
      count: duplicates.length,
      duplicates,
      cleanupInstructions: duplicates.length > 0
        ? "Run students:cleanupDuplicateProfiles with userId for each affected user to automatically clean up duplicates"
        : null,
    };
  },
});

/**
 * Automated cleanup for duplicate student profiles
 *
 * This mutation safely removes duplicate profiles for a specific user, keeping only the oldest.
 * Use this after detecting duplicates via findDuplicateProfiles query.
 *
 * Safety features:
 * - Only deletes duplicates (keeps oldest profile by created_at)
 * - Returns detailed report of deletions
 * - Idempotent (safe to run multiple times)
 *
 * Usage:
 * npx convex run students:cleanupDuplicateProfiles --userId "user-id-here"
 *
 * IMPORTANT: Run findDuplicateProfiles first to identify which users need cleanup
 */
export const cleanupDuplicateProfiles = internalMutation({
  args: {
    userId: v.id("users"),
  },
  handler: async (ctx, args) => {
    // Get all profiles for this user
    const profiles = await ctx.db
      .query("studentProfiles")
      .withIndex("by_user_id", (q) => q.eq("user_id", args.userId))
      .collect();

    // Sort by created_at to ensure we keep the oldest profile
    profiles.sort((a, b) => a.created_at - b.created_at);

    // No duplicates - nothing to do
    if (profiles.length <= 1) {
      return {
        success: true,
        userId: args.userId,
        profilesFound: profiles.length,
        profilesDeleted: 0,
        profileKept: profiles.length === 1 ? profiles[0]._id : null,
        message: profiles.length === 0
          ? "No profiles found for this user"
          : "User has only one profile - no cleanup needed",
      };
    }

    // Get user details for logging
    const user = await ctx.db.get(args.userId);

    console.log(
      `🧹 Cleaning up duplicate profiles for user ${user?.email || args.userId}: ` +
      `${profiles.length} profiles found`
    );

    // Keep the oldest (first) profile, delete the rest
    const profileToKeep = profiles[0];
    const profilesToDelete = profiles.slice(1);

    // Delete duplicate profiles
    for (const profile of profilesToDelete) {
      console.log(`  🗑️  Deleting duplicate profile ${profile._id} (created: ${new Date(profile.created_at).toISOString()})`);
      await ctx.db.delete(profile._id);
    }

    console.log(`  ✅ Kept oldest profile ${profileToKeep._id} (created: ${new Date(profileToKeep.created_at).toISOString()})`);

    return {
      success: true,
      userId: args.userId,
      userEmail: user?.email || "unknown",
      profilesFound: profiles.length,
      profilesDeleted: profilesToDelete.length,
      profileKept: profileToKeep._id,
      deletedProfiles: profilesToDelete.map(p => ({
        id: p._id,
        createdAt: p.created_at,
        universityId: p.university_id,
      })),
      message: `Successfully cleaned up ${profilesToDelete.length} duplicate profile(s)`,
    };
  },
});

/**
 * Scheduled monitoring for duplicate student profiles
 *
 * This internal mutation runs daily via cron job to detect race condition duplicates.
 * It alerts via console logs and provides cleanup instructions.
 *
 * Called by: convex/crons.ts daily job
 *
 * Actions:
 * - Detects duplicate profiles
 * - Logs detailed error reports
 * - Returns alert data for monitoring systems
 *
 * Response to alerts:
 * 1. Check Convex logs for full duplicate report
 * 2. For each affected user, run: npx convex run students:cleanupDuplicateProfiles --userId "user-id"
 * 3. Investigate root cause if duplicates are frequent
 */
export const monitorDuplicateProfiles = internalMutation({
  args: {},
  handler: async (ctx) => {
    // PERFORMANCE: Loads all profiles into memory
    // Internal mutation limits: 5-minute execution, 512 MiB memory
    // More headroom than queries, but still monitor performance
    // Safe up to ~20,000-30,000 profiles, but pagination recommended beyond 10k
    const allProfiles = await ctx.db.query("studentProfiles").collect();

    // Early warning if approaching reasonable scale limits
    if (allProfiles.length > 8000) {
      console.warn(
        `[SCALE WARNING] monitorDuplicateProfiles processing ${allProfiles.length} profiles. ` +
        `Consider migration to incremental processing for datasets >10k.`
      );
    }

    // Group by user_id
    type ProfileType = typeof allProfiles[number];
    const profilesByUser = new Map<string, ProfileType[]>();

    for (const profile of allProfiles) {
      const userId = profile.user_id.toString();
      if (!profilesByUser.has(userId)) {
        profilesByUser.set(userId, []);
      }
      profilesByUser.get(userId)!.push(profile);
    }

    // Find users with multiple profiles
    const duplicates = [];
    for (const [userIdStr, profiles] of Array.from(profilesByUser.entries())) {
      if (profiles.length > 1) {
        const user = await ctx.db.get(profiles[0].user_id);
        const sortedProfiles = [...profiles].sort((a, b) => a.created_at - b.created_at);

        duplicates.push({
          userId: userIdStr,
          email: user?.email || "unknown",
          profileCount: profiles.length,
          oldestProfile: sortedProfiles[0]._id,
          newerProfiles: sortedProfiles.slice(1).map(p => p._id),
        });
      }
    }

    // Alert if duplicates found
    if (duplicates.length > 0) {
      console.error("🚨 ALERT: Duplicate student profiles detected!");
      console.error(`Total affected users: ${duplicates.length}`);
      console.error("\nAffected users:");

      for (const dup of duplicates) {
        console.error(`  - ${dup.email} (${dup.userId}): ${dup.profileCount} profiles`);
        console.error(`    Keep: ${dup.oldestProfile}`);
        console.error(`    Delete: ${dup.newerProfiles.join(", ")}`);
      }

      console.error("\n🔧 Cleanup command:");
      console.error("For each user, run:");
      for (const dup of duplicates) {
        console.error(`  npx convex run students:cleanupDuplicateProfiles --userId "${dup.userId}"`);
      }
    } else {
      console.log("✅ Monitoring check: No duplicate student profiles found");
    }

    return {
      timestamp: Date.now(),
      duplicatesFound: duplicates.length > 0,
      affectedUserCount: duplicates.length,
      duplicates,
    };
  },
});

/**
 * Get invites created by a specific admin (for admin dashboard)
 *
 * Uses the by_created_by index for efficient lookups.
 * Useful for "My Invites" view in university admin panel.
 *
 * Args:
 * - createdByClerkId: Clerk ID of the admin who created the invites
 * - limit: Maximum number of invites to return (default: 50)
 *
 * Returns: Array of invites with student email, status, and expiration info
 */
export const getMyInvites = query({
  args: {
    createdByClerkId: v.string(),
    limit: v.optional(v.number()),
  },
  handler: async (ctx, args) => {
    // Get the admin user
    const admin = await ctx.db
      .query("users")
      .withIndex("by_clerk_id", (q) => q.eq("clerkId", args.createdByClerkId))
      .unique();

    if (!admin) {
      throw new Error("Admin user not found");
    }

    // Query invites created by this admin using the by_created_by index
    const invites = await ctx.db
      .query("studentInvites")
      .withIndex("by_created_by", (q) => q.eq("created_by_id", admin._id))
      .order("desc")
      .take(args.limit ?? 50);

    // Get university names for each invite
    const invitesWithDetails = await Promise.all(
      invites.map(async (invite) => {
        const university = await ctx.db.get(invite.university_id);
        return {
          inviteId: invite._id,
          email: invite.email,
          status: invite.status,
          universityName: university?.name ?? "Unknown",
          expiresAt: invite.expires_at,
          createdAt: invite.created_at,
          acceptedAt: invite.accepted_at,
          isExpired: invite.expires_at < Date.now(),
        };
      })
    );

    return invitesWithDetails;
  },
});

/**
 * Auto-expire old student invites (cron job)
 *
 * This internal mutation is called hourly by the cron job to mark expired invites.
 * Uses the by_expires_at index for efficient queries.
 *
 * Actions:
 * 1. Find all pending invites where expires_at < now
 * 2. Update their status to "expired"
 * 3. Log count for monitoring
 *
 * Called by: convex/crons.ts (hourly cron job)
 */
export const expireOldInvites = internalMutation({
  args: {},
  handler: async (ctx) => {
    const now = Date.now();

    // Query for expired pending invites using the by_expires_at index
    // Note: We still need to filter by status since the index only includes expires_at
    const expiredInvites = await ctx.db
      .query("studentInvites")
      .withIndex("by_expires_at")
      .filter((q) =>
        q.and(
          q.lt(q.field("expires_at"), now),
          q.eq(q.field("status"), "pending")
        )
      )
      .collect();

    // Update each expired invite to "expired" status
    let expiredCount = 0;
    for (const invite of expiredInvites) {
      await ctx.db.patch(invite._id, {
        status: "expired",
        updated_at: now,
      });
      expiredCount++;
    }

    if (expiredCount > 0) {
      console.log(`✅ Expired ${expiredCount} old student invite(s)`);
    }

    return {
      timestamp: now,
      expiredCount,
      expiredInvites: expiredInvites.map((inv) => ({
        inviteId: inv._id,
        email: inv.email,
        expiresAt: inv.expires_at,
      })),
    };
  },
});

/**
 * Find students at inactive universities (post-migration review)
 *
 * After running the backfill migration, this query helps identify students
 * whose universities are no longer active. Admins can review these users and decide:
 * - Keep as student if university will be reactivated
 * - Change to "individual" role if permanently leaving university
 * - Suspend or remove if no longer valid
 *
 * USAGE:
 * npx convex run students:findStudentsAtInactiveUniversities
 *
 * ACTIONS:
 * For each student, decide:
 * 1. Keep: If university is temporarily inactive (trial ended, payment lapsed)
 * 2. Convert to individual: If student no longer affiliated with university
 * 3. Suspend: If student account should be frozen
 */
export const findStudentsAtInactiveUniversities = query({
  args: {},
  handler: async (ctx) => {
    // PERFORMANCE CRITICAL: Loads all profiles into memory
    // Convex query limits: 1-second execution, 64 MiB memory
    // Risks timeout at ~3,000-5,000 profiles depending on data size
    const allProfiles = await ctx.db.query("studentProfiles").collect();

    // Early warning if approaching 1-second query limit
    if (allProfiles.length > 2500) {
      console.warn(
        `[SCALE WARNING] findStudentsAtInactiveUniversities processing ${allProfiles.length} profiles. ` +
        `Approaching 1-second query limit. Pagination required soon.`
      );
    }

    // Get all inactive universities
    const inactiveUniversities = await ctx.db
      .query("universities")
      .filter((q) => q.neq(q.field("status"), "active"))
      .collect();

    const inactiveUniversityIds = new Set(inactiveUniversities.map(u => u._id));

    // Find student profiles at inactive universities
    const studentsAtInactive = [];
    for (const profile of allProfiles) {
      if (inactiveUniversityIds.has(profile.university_id)) {
        const user = await ctx.db.get(profile.user_id);
        const university = await ctx.db.get(profile.university_id);

        if (user && university) {
          studentsAtInactive.push({
            userId: user._id,
            userEmail: user.email,
            userName: user.name,
            userRole: user.role,
            profileId: profile._id,
            profileStatus: profile.status,
            universityId: university._id,
            universityName: university.name,
            universityStatus: university.status,
            enrollmentDate: profile.enrollment_date,
            enrollmentDateFormatted: new Date(profile.enrollment_date).toISOString(),
          });
        }
      }
    }

    // Group by university for easier review
    const byUniversity = new Map<string, typeof studentsAtInactive>();
    for (const student of studentsAtInactive) {
      const key = student.universityId;
      if (!byUniversity.has(key)) {
        byUniversity.set(key, []);
      }
      byUniversity.get(key)!.push(student);
    }

    const summary = Array.from(byUniversity.entries()).map(([universityId, students]) => ({
      universityId,
      universityName: students[0].universityName,
      universityStatus: students[0].universityStatus,
      studentCount: students.length,
      students: students.map(s => ({
        userId: s.userId,
        email: s.userEmail,
        name: s.userName,
        role: s.userRole,
        profileStatus: s.profileStatus,
        enrollmentDate: s.enrollmentDateFormatted,
      })),
    }));

    return {
      studentsFound: studentsAtInactive.length > 0,
      totalStudents: studentsAtInactive.length,
      inactiveUniversityCount: inactiveUniversities.length,
      summary,
      recommendations: studentsAtInactive.length > 0
        ? "Review each university and decide whether to reactivate, convert students to individual accounts, or suspend them."
        : null,
    };
  },
});

/**
 * Detect orphaned student profiles (for monitoring/recovery)
 *
 * Identifies mismatched states that can occur if rollback operations fail:
 * 1. Student profiles where user.role !== "student"
 * 2. Users with role="student" but no student profile
 * 3. Invites marked "accepted" but user is not a student
 *
 * This query helps detect and recover from partial rollback failures.
 *
 * USAGE:
 * npx convex run students:detectOrphanedProfiles
 *
 * CLEANUP:
 * For each orphaned state, manually decide whether to:
 * - Delete the orphaned profile
 * - Update the user role to match the profile
 * - Reset the invite to pending
 */
export const detectOrphanedProfiles = query({
  args: {},
  handler: async (ctx) => {
    // PERFORMANCE CRITICAL: Loads BOTH all profiles AND all users into memory
    // Convex query limits: 1-second execution, 64 MiB memory
    // HIGHEST RISK - loads TWO full tables, will timeout much sooner than other queries
    // Likely to fail at ~2,000-3,000 profiles depending on user table size
    const allProfiles = await ctx.db.query("studentProfiles").collect();

    // Early warning - lower threshold due to loading two tables
    if (allProfiles.length > 2000) {
      console.warn(
        `[SCALE WARNING] detectOrphanedProfiles processing ${allProfiles.length} profiles. ` +
        `This query loads both profiles AND users - very high timeout risk. Pagination critical.`
      );
    }

    // Get all users with student role
    const allUsers = await ctx.db.query("users").collect();

    if (allUsers.length > 2000) {
      console.warn(
        `[SCALE WARNING] detectOrphanedProfiles processing ${allUsers.length} users. ` +
        `Combined with profiles load, approaching 1-second limit rapidly.`
      );
    }
    const studentUsers = allUsers.filter(u => u.role === "student");

    const orphanedStates = [];

    // Check 1: Student profiles where user.role !== "student"
    for (const profile of allProfiles) {
      const user = await ctx.db.get(profile.user_id);
      if (!user) {
        orphanedStates.push({
          type: "profile_without_user",
          profileId: profile._id,
          userId: profile.user_id,
          universityId: profile.university_id,
          issue: "Student profile exists but user not found",
          recommendation: `Delete profile: ctx.db.delete("${profile._id}")`,
        });
      } else if (user.role !== "student") {
        orphanedStates.push({
          type: "profile_role_mismatch",
          profileId: profile._id,
          userId: user._id,
          userEmail: user.email,
          userRole: user.role,
          universityId: profile.university_id,
          issue: `User has role "${user.role}" but student profile exists`,
          recommendation: user.university_id === profile.university_id
            ? `Update user role to "student" OR delete profile`
            : `Delete profile (user not at this university)`,
        });
      }
    }

    // Check 2: Users with role="student" but no student profile
    for (const user of studentUsers) {
      const profile = await ctx.db
        .query("studentProfiles")
        .withIndex("by_user_id", (q) => q.eq("user_id", user._id))
        .first();

      if (!profile) {
        orphanedStates.push({
          type: "student_without_profile",
          userId: user._id,
          userEmail: user.email,
          universityId: user.university_id,
          issue: `User has role "student" but no student profile`,
          recommendation: user.university_id
            ? `Create student profile OR change user role to "individual"`
            : `Change user role to "individual" (no university)`,
        });
      }
    }

    // Check 3: Invites marked "accepted" but user is not a student
    const acceptedInvites = await ctx.db
      .query("studentInvites")
      .withIndex("by_status", (q) => q.eq("status", "accepted"))
      .collect();

    for (const invite of acceptedInvites) {
      if (invite.accepted_by_user_id) {
        const user = await ctx.db.get(invite.accepted_by_user_id);
        if (!user) {
          orphanedStates.push({
            type: "accepted_invite_user_deleted",
            inviteId: invite._id,
            email: invite.email,
            acceptedByUserId: invite.accepted_by_user_id,
            issue: "Invite marked accepted but user not found",
            recommendation: `Reset invite to pending OR mark as revoked`,
          });
        } else if (user.role !== "student" || user.university_id !== invite.university_id) {
          orphanedStates.push({
            type: "accepted_invite_role_mismatch",
            inviteId: invite._id,
            email: invite.email,
            userId: user._id,
            userRole: user.role,
            userUniversityId: user.university_id,
            inviteUniversityId: invite.university_id,
            issue: `Invite marked accepted but user not a student at this university`,
            recommendation: `Reset invite to pending OR fix user state`,
          });
        }
      }
    }

    return {
      orphanedStatesFound: orphanedStates.length > 0,
      count: orphanedStates.length,
      orphanedStates,
      summary: {
        profilesWithoutUser: orphanedStates.filter(s => s.type === "profile_without_user").length,
        profileRoleMismatches: orphanedStates.filter(s => s.type === "profile_role_mismatch").length,
        studentsWithoutProfile: orphanedStates.filter(s => s.type === "student_without_profile").length,
        acceptedInviteUserDeleted: orphanedStates.filter(s => s.type === "accepted_invite_user_deleted").length,
        acceptedInviteRoleMismatch: orphanedStates.filter(s => s.type === "accepted_invite_role_mismatch").length,
      },
    };
  },
});

/**
 * Detect duplicate pending invites (monitoring/diagnostics)
 *
 * Identifies cases where multiple pending invites exist for the same (email, university) pair.
 * This should not happen with the optimistic concurrency control in createInviteInternal,
 * but this query helps detect any that existed before the fix was deployed.
 *
 * USAGE:
 * npx convex run students:detectDuplicateInvites
 *
 * CLEANUP:
 * For each duplicate, keep the oldest invite and delete the rest manually:
 * await ctx.db.delete(duplicateInviteId)
 */
export const detectDuplicateInvites = query({
  args: {},
  handler: async (ctx) => {
    // PERFORMANCE CRITICAL: Loads all pending invites into memory
    // Convex query limits: 1-second execution, 64 MiB memory
    // Risks timeout at ~3,000-5,000 pending invites depending on invite data size
    const allPendingInvites = await ctx.db
      .query("studentInvites")
      .withIndex("by_status", (q) => q.eq("status", "pending"))
      .collect();

    // Early warning if approaching 1-second query limit
    if (allPendingInvites.length > 2500) {
      console.warn(
        `[SCALE WARNING] detectDuplicateInvites processing ${allPendingInvites.length} pending invites. ` +
        `Approaching 1-second query limit. Pagination required soon.`
      );
    }

    // Group by (university_id, email) pair
    type InviteType = typeof allPendingInvites[number];
    const invitesByKey = new Map<string, InviteType[]>();

    for (const invite of allPendingInvites) {
      const key = `${invite.university_id}:${invite.email}`;
      if (!invitesByKey.has(key)) {
        invitesByKey.set(key, []);
      }
      invitesByKey.get(key)!.push(invite);
    }

    // Find (university, email) pairs with multiple pending invites
    const duplicates = [];
    for (const [key, invites] of Array.from(invitesByKey.entries())) {
      if (invites.length > 1) {
        const [universityId, email] = key.split(":");
        const university = await ctx.db.get(universityId as Id<"universities">);

        // Sort by created_at to identify oldest (keep) vs newest (delete)
        const sortedInvites = [...invites].sort((a, b) => a.created_at - b.created_at);

        duplicates.push({
          universityId,
          universityName: university?.name || "Unknown",
          email,
          inviteCount: invites.length,
          // First invite is the one to KEEP
          inviteToKeep: {
            id: sortedInvites[0]._id,
            token: sortedInvites[0].token,
            createdAt: sortedInvites[0].created_at,
            createdAtDate: new Date(sortedInvites[0].created_at).toISOString(),
            expiresAt: sortedInvites[0].expires_at,
          },
          // Remaining invites should be DELETED
          invitesToDelete: sortedInvites.slice(1).map((inv) => ({
            id: inv._id,
            token: inv.token,
            createdAt: inv.created_at,
            createdAtDate: new Date(inv.created_at).toISOString(),
            expiresAt: inv.expires_at,
          })),
        });
      }
    }

    return {
      duplicatesFound: duplicates.length > 0,
      count: duplicates.length,
      totalPendingInvites: allPendingInvites.length,
      duplicates,
      cleanupInstructions: duplicates.length > 0
        ? "For each duplicate, run: await ctx.db.delete(inviteId) for invitesToDelete entries"
        : null,
    };
  },
});

/**
 * Update student profile
 *
 * Allows students or university admins to update student profile information.
 *
 * Args:
 * - studentProfileId: ID of the student profile to update
 * - clerkId: Clerk ID of the user making the update
 * - updates: Partial profile data to update
 *
 * Authorization:
 * - Student can update their own profile
 * - University admin can update profiles at their university
 * - Super admin can update any profile
 *
 * Validation:
 * - GPA must be between 0.0 and 4.0
 * - Year must be valid value (if provided)
 * - Status changes require admin privileges
 *
 * Returns: Updated student profile
 */
export const updateStudentProfile = mutation({
  args: {
    studentProfileId: v.id("studentProfiles"),
    clerkId: v.string(),
    updates: v.object({
      student_id: v.optional(v.string()),
      major: v.optional(v.string()),
      year: v.optional(v.string()),
      gpa: v.optional(v.number()),
      graduation_date: v.optional(v.number()),
      status: v.optional(
        v.union(
          v.literal("active"),
          v.literal("inactive"),
          v.literal("graduated"),
          v.literal("suspended"),
        )
      ),
    }),
  },
  handler: async (ctx, args) => {
    const now = Date.now();

    // Get the student profile
    const profile = await ctx.db.get(args.studentProfileId);
    if (!profile) {
      throw new Error("Student profile not found");
    }

    // Get the requesting user
    const requestingUser = await ctx.db
      .query("users")
      .withIndex("by_clerk_id", (q) => q.eq("clerkId", args.clerkId))
      .unique();

    if (!requestingUser) {
      throw new Error("User not found");
    }

    // Authorization check
    const isOwnProfile = profile.user_id === requestingUser._id;
    const isUniversityAdmin =
      requestingUser.role === "university_admin" &&
      requestingUser.university_id === profile.university_id;
    const isSuperAdmin =
      requestingUser.role === "super_admin";

    if (!isOwnProfile && !isUniversityAdmin && !isSuperAdmin) {
      throw new Error("Unauthorized: Cannot update this student profile");
    }

    // Validate GPA if provided
    if (args.updates.gpa !== undefined) {
      validateGPA(args.updates.gpa);
    }

    // Status changes require admin privileges
    if (args.updates.status !== undefined && !isUniversityAdmin && !isSuperAdmin) {
      throw new Error("Only administrators can change student status");
    }

    // Validate year if provided
    if (args.updates.year !== undefined && !(VALID_YEARS as readonly string[]).includes(args.updates.year)) {
      throw new Error(
        `Invalid year. Must be one of: ${VALID_YEARS.join(", ")}`
      );
    }

    // Update the profile
    await ctx.db.patch(args.studentProfileId, {
      ...args.updates,
      updated_at: now,
    });

    // Return updated profile
    const updatedProfile = await ctx.db.get(args.studentProfileId);
    return updatedProfile;
  },
});
=======
export * from "./students_all";
>>>>>>> 18e44d5e
<|MERGE_RESOLUTION|>--- conflicted
+++ resolved
@@ -1,4 +1,3 @@
-<<<<<<< HEAD
 import { v } from "convex/values";
 import { mutation, query, internalMutation, internalQuery, action, QueryCtx, MutationCtx } from "./_generated/server";
 import { Id, Doc } from "./_generated/dataModel";
@@ -1731,6 +1730,6 @@
     return updatedProfile;
   },
 });
-=======
-export * from "./students_all";
->>>>>>> 18e44d5e
+
+// Re-export from students_all for backward compatibility
+export * from "./students_all";