/* eslint-disable */
/**
 * Generated `api` utility.
 *
 * THIS CODE IS AUTOMATICALLY GENERATED.
 *
 * To regenerate, run `npx convex dev`.
 * @module
 */

import type * as achievements from "../achievements.js";
import type * as activity from "../activity.js";
import type * as admin_users from "../admin_users.js";
<<<<<<< HEAD
import type * as advisor_applications from "../advisor_applications.js";
import type * as advisor_auth from "../advisor_auth.js";
import type * as advisor_calendar from "../advisor_calendar.js";
import type * as advisor_constants from "../advisor_constants.js";
import type * as advisor_dashboard from "../advisor_dashboard.js";
import type * as advisor_follow_ups from "../advisor_follow_ups.js";
import type * as advisor_reviews from "../advisor_reviews.js";
import type * as advisor_reviews_mutations from "../advisor_reviews_mutations.js";
import type * as advisor_reviews_queries from "../advisor_reviews_queries.js";
import type * as advisor_sessions from "../advisor_sessions.js";
import type * as advisor_sessions_mutations from "../advisor_sessions_mutations.js";
import type * as advisor_students from "../advisor_students.js";
import type * as advisor_today from "../advisor_today.js";
=======
import type * as admin_users_actions from "../admin_users_actions.js";
>>>>>>> 8cc6ddae
import type * as ai_coach from "../ai_coach.js";
import type * as analytics from "../analytics.js";
import type * as applications from "../applications.js";
import type * as audit_logs from "../audit_logs.js";
import type * as avatar from "../avatar.js";
import type * as career_paths from "../career_paths.js";
import type * as contact_interactions from "../contact_interactions.js";
import type * as contacts from "../contacts.js";
import type * as cover_letters from "../cover_letters.js";
import type * as crons from "../crons.js";
import type * as email from "../email.js";
import type * as enable_advisor_features from "../enable_advisor_features.js";
import type * as feature_flags from "../feature_flags.js";
import type * as followups from "../followups.js";
import type * as goals from "../goals.js";
import type * as interviews from "../interviews.js";
import type * as investor_metrics from "../investor_metrics.js";
import type * as jobs from "../jobs.js";
<<<<<<< HEAD
import type * as migrate_follow_ups from "../migrate_follow_ups.js";
=======
import type * as lib_roles from "../lib/roles.js";
>>>>>>> 8cc6ddae
import type * as migrations from "../migrations.js";
import type * as password_reset from "../password_reset.js";
import type * as platform_settings from "../platform_settings.js";
import type * as projects from "../projects.js";
import type * as recommendations from "../recommendations.js";
import type * as resumes from "../resumes.js";
<<<<<<< HEAD
import type * as seed_advisor_data from "../seed_advisor_data.js";
import type * as set_advisor_role from "../set_advisor_role.js";
=======
import type * as students from "../students.js";
>>>>>>> 8cc6ddae
import type * as support_tickets from "../support_tickets.js";
import type * as universities from "../universities.js";
import type * as university_admin from "../university_admin.js";
import type * as usage from "../usage.js";
import type * as users from "../users.js";
import type * as viewer from "../viewer.js";

import type {
  ApiFromModules,
  FilterApi,
  FunctionReference,
} from "convex/server";

declare const fullApi: ApiFromModules<{
  achievements: typeof achievements;
  activity: typeof activity;
  admin_users: typeof admin_users;
<<<<<<< HEAD
  advisor_applications: typeof advisor_applications;
  advisor_auth: typeof advisor_auth;
  advisor_calendar: typeof advisor_calendar;
  advisor_constants: typeof advisor_constants;
  advisor_dashboard: typeof advisor_dashboard;
  advisor_follow_ups: typeof advisor_follow_ups;
  advisor_reviews: typeof advisor_reviews;
  advisor_reviews_mutations: typeof advisor_reviews_mutations;
  advisor_reviews_queries: typeof advisor_reviews_queries;
  advisor_sessions: typeof advisor_sessions;
  advisor_sessions_mutations: typeof advisor_sessions_mutations;
  advisor_students: typeof advisor_students;
  advisor_today: typeof advisor_today;
=======
  admin_users_actions: typeof admin_users_actions;
>>>>>>> 8cc6ddae
  ai_coach: typeof ai_coach;
  analytics: typeof analytics;
  applications: typeof applications;
  audit_logs: typeof audit_logs;
  avatar: typeof avatar;
  career_paths: typeof career_paths;
  contact_interactions: typeof contact_interactions;
  contacts: typeof contacts;
  cover_letters: typeof cover_letters;
  crons: typeof crons;
  email: typeof email;
  enable_advisor_features: typeof enable_advisor_features;
  feature_flags: typeof feature_flags;
  followups: typeof followups;
  goals: typeof goals;
  interviews: typeof interviews;
  investor_metrics: typeof investor_metrics;
  jobs: typeof jobs;
<<<<<<< HEAD
  migrate_follow_ups: typeof migrate_follow_ups;
=======
  "lib/roles": typeof lib_roles;
>>>>>>> 8cc6ddae
  migrations: typeof migrations;
  password_reset: typeof password_reset;
  platform_settings: typeof platform_settings;
  projects: typeof projects;
  recommendations: typeof recommendations;
  resumes: typeof resumes;
<<<<<<< HEAD
  seed_advisor_data: typeof seed_advisor_data;
  set_advisor_role: typeof set_advisor_role;
=======
  students: typeof students;
>>>>>>> 8cc6ddae
  support_tickets: typeof support_tickets;
  universities: typeof universities;
  university_admin: typeof university_admin;
  usage: typeof usage;
  users: typeof users;
  viewer: typeof viewer;
}>;

/**
 * A utility for referencing Convex functions in your app's public API.
 *
 * Usage:
 * ```js
 * const myFunctionReference = api.myModule.myFunction;
 * ```
 */
export declare const api: FilterApi<
  typeof fullApi,
  FunctionReference<any, "public">
>;

/**
 * A utility for referencing Convex functions in your app's internal API.
 *
 * Usage:
 * ```js
 * const myFunctionReference = internal.myModule.myFunction;
 * ```
 */
export declare const internal: FilterApi<
  typeof fullApi,
  FunctionReference<any, "internal">
>;

export declare const components: {};<|MERGE_RESOLUTION|>--- conflicted
+++ resolved
@@ -11,23 +11,7 @@
 import type * as achievements from "../achievements.js";
 import type * as activity from "../activity.js";
 import type * as admin_users from "../admin_users.js";
-<<<<<<< HEAD
-import type * as advisor_applications from "../advisor_applications.js";
-import type * as advisor_auth from "../advisor_auth.js";
-import type * as advisor_calendar from "../advisor_calendar.js";
-import type * as advisor_constants from "../advisor_constants.js";
-import type * as advisor_dashboard from "../advisor_dashboard.js";
-import type * as advisor_follow_ups from "../advisor_follow_ups.js";
-import type * as advisor_reviews from "../advisor_reviews.js";
-import type * as advisor_reviews_mutations from "../advisor_reviews_mutations.js";
-import type * as advisor_reviews_queries from "../advisor_reviews_queries.js";
-import type * as advisor_sessions from "../advisor_sessions.js";
-import type * as advisor_sessions_mutations from "../advisor_sessions_mutations.js";
-import type * as advisor_students from "../advisor_students.js";
-import type * as advisor_today from "../advisor_today.js";
-=======
 import type * as admin_users_actions from "../admin_users_actions.js";
->>>>>>> 8cc6ddae
 import type * as ai_coach from "../ai_coach.js";
 import type * as analytics from "../analytics.js";
 import type * as applications from "../applications.js";
@@ -46,23 +30,14 @@
 import type * as interviews from "../interviews.js";
 import type * as investor_metrics from "../investor_metrics.js";
 import type * as jobs from "../jobs.js";
-<<<<<<< HEAD
-import type * as migrate_follow_ups from "../migrate_follow_ups.js";
-=======
 import type * as lib_roles from "../lib/roles.js";
->>>>>>> 8cc6ddae
 import type * as migrations from "../migrations.js";
 import type * as password_reset from "../password_reset.js";
 import type * as platform_settings from "../platform_settings.js";
 import type * as projects from "../projects.js";
 import type * as recommendations from "../recommendations.js";
 import type * as resumes from "../resumes.js";
-<<<<<<< HEAD
-import type * as seed_advisor_data from "../seed_advisor_data.js";
-import type * as set_advisor_role from "../set_advisor_role.js";
-=======
 import type * as students from "../students.js";
->>>>>>> 8cc6ddae
 import type * as support_tickets from "../support_tickets.js";
 import type * as universities from "../universities.js";
 import type * as university_admin from "../university_admin.js";
@@ -80,23 +55,7 @@
   achievements: typeof achievements;
   activity: typeof activity;
   admin_users: typeof admin_users;
-<<<<<<< HEAD
-  advisor_applications: typeof advisor_applications;
-  advisor_auth: typeof advisor_auth;
-  advisor_calendar: typeof advisor_calendar;
-  advisor_constants: typeof advisor_constants;
-  advisor_dashboard: typeof advisor_dashboard;
-  advisor_follow_ups: typeof advisor_follow_ups;
-  advisor_reviews: typeof advisor_reviews;
-  advisor_reviews_mutations: typeof advisor_reviews_mutations;
-  advisor_reviews_queries: typeof advisor_reviews_queries;
-  advisor_sessions: typeof advisor_sessions;
-  advisor_sessions_mutations: typeof advisor_sessions_mutations;
-  advisor_students: typeof advisor_students;
-  advisor_today: typeof advisor_today;
-=======
   admin_users_actions: typeof admin_users_actions;
->>>>>>> 8cc6ddae
   ai_coach: typeof ai_coach;
   analytics: typeof analytics;
   applications: typeof applications;
@@ -115,23 +74,14 @@
   interviews: typeof interviews;
   investor_metrics: typeof investor_metrics;
   jobs: typeof jobs;
-<<<<<<< HEAD
-  migrate_follow_ups: typeof migrate_follow_ups;
-=======
   "lib/roles": typeof lib_roles;
->>>>>>> 8cc6ddae
   migrations: typeof migrations;
   password_reset: typeof password_reset;
   platform_settings: typeof platform_settings;
   projects: typeof projects;
   recommendations: typeof recommendations;
   resumes: typeof resumes;
-<<<<<<< HEAD
-  seed_advisor_data: typeof seed_advisor_data;
-  set_advisor_role: typeof set_advisor_role;
-=======
   students: typeof students;
->>>>>>> 8cc6ddae
   support_tickets: typeof support_tickets;
   universities: typeof universities;
   university_admin: typeof university_admin;
