/* eslint-disable */
/**
 * Generated `api` utility.
 *
 * THIS CODE IS AUTOMATICALLY GENERATED.
 *
 * To regenerate, run `npx convex dev`.
 * @module
 */

import type {
  ApiFromModules,
  FilterApi,
  FunctionReference,
} from "convex/server";
import type * as achievements from "../achievements.js";
import type * as activity from "../activity.js";
import type * as admin_syncRolesToClerk from "../admin/syncRolesToClerk.js";
import type * as admin_users from "../admin_users.js";
import type * as admin_users_actions from "../admin_users_actions.js";
import type * as advisor_applications from "../advisor_applications.js";
import type * as advisor_auth from "../advisor_auth.js";
import type * as advisor_calendar from "../advisor_calendar.js";
import type * as advisor_constants from "../advisor_constants.js";
import type * as advisor_dashboard from "../advisor_dashboard.js";
import type * as advisor_follow_ups from "../advisor_follow_ups.js";
import type * as advisor_reviews from "../advisor_reviews.js";
import type * as advisor_reviews_mutations from "../advisor_reviews_mutations.js";
import type * as advisor_reviews_queries from "../advisor_reviews_queries.js";
import type * as advisor_sessions from "../advisor_sessions.js";
import type * as advisor_sessions_mutations from "../advisor_sessions_mutations.js";
import type * as advisor_students from "../advisor_students.js";
import type * as advisor_today from "../advisor_today.js";
import type * as ai_coach from "../ai_coach.js";
import type * as analytics from "../analytics.js";
import type * as applications from "../applications.js";
import type * as audit_logs from "../audit_logs.js";
import type * as avatar from "../avatar.js";
import type * as career_paths from "../career_paths.js";
import type * as contact_interactions from "../contact_interactions.js";
import type * as contacts from "../contacts.js";
import type * as cover_letters from "../cover_letters.js";
import type * as crons from "../crons.js";
import type * as dev_checkMetrics from "../dev/checkMetrics.js";
import type * as email from "../email.js";
import type * as enable_advisor_features from "../enable_advisor_features.js";
import type * as feature_flags from "../feature_flags.js";
import type * as followups from "../followups.js";
import type * as goals from "../goals.js";
import type * as interviews from "../interviews.js";
import type * as investor_metrics from "../investor_metrics.js";
import type * as jobs from "../jobs.js";
import type * as lib_roleValidation from "../lib/roleValidation.js";
import type * as lib_roles from "../lib/roles.js";
<<<<<<< HEAD
import type * as migrate_application_status_to_stage from "../migrate_application_status_to_stage.js";
import type * as migrate_follow_ups from "../migrate_follow_ups.js";
import type * as migrate_session_scheduled_at from "../migrate_session_scheduled_at.js";
=======
import type * as metrics from "../metrics.js";
>>>>>>> 18e44d5e
import type * as migrations from "../migrations.js";
import type * as notifications from "../notifications.js";
import type * as password_reset from "../password_reset.js";
import type * as platform_settings from "../platform_settings.js";
import type * as projects from "../projects.js";
import type * as recommendations from "../recommendations.js";
import type * as resumes from "../resumes.js";
<<<<<<< HEAD
import type * as seed_advisor_data from "../seed_advisor_data.js";
import type * as seed_test_student from "../seed_test_student.js";
import type * as set_advisor_role from "../set_advisor_role.js";
=======
import type * as roleValidation from "../roleValidation.js";
>>>>>>> 18e44d5e
import type * as students from "../students.js";
import type * as students_all from "../students_all.js";
import type * as support_tickets from "../support_tickets.js";
import type * as universities from "../universities.js";
import type * as universities_admin from "../universities_admin.js";
import type * as universities_assignments from "../universities_assignments.js";
import type * as universities_queries from "../universities_queries.js";
import type * as university_admin from "../university_admin.js";
import type * as usage from "../usage.js";
import type * as users from "../users.js";
import type * as users_core from "../users_core.js";
import type * as users_onboarding from "../users_onboarding.js";
import type * as users_profile from "../users_profile.js";
import type * as users_queries from "../users_queries.js";
import type * as users_subscriptions from "../users_subscriptions.js";
import type * as viewer from "../viewer.js";

/**
 * A utility for referencing Convex functions in your app's API.
 *
 * Usage:
 * ```js
 * const myFunctionReference = api.myModule.myFunction;
 * ```
 */
declare const fullApi: ApiFromModules<{
  achievements: typeof achievements;
  activity: typeof activity;
  "admin/syncRolesToClerk": typeof admin_syncRolesToClerk;
  admin_users: typeof admin_users;
  admin_users_actions: typeof admin_users_actions;
  advisor_applications: typeof advisor_applications;
  advisor_auth: typeof advisor_auth;
  advisor_calendar: typeof advisor_calendar;
  advisor_constants: typeof advisor_constants;
  advisor_dashboard: typeof advisor_dashboard;
  advisor_follow_ups: typeof advisor_follow_ups;
  advisor_reviews: typeof advisor_reviews;
  advisor_reviews_mutations: typeof advisor_reviews_mutations;
  advisor_reviews_queries: typeof advisor_reviews_queries;
  advisor_sessions: typeof advisor_sessions;
  advisor_sessions_mutations: typeof advisor_sessions_mutations;
  advisor_students: typeof advisor_students;
  advisor_today: typeof advisor_today;
  ai_coach: typeof ai_coach;
  analytics: typeof analytics;
  applications: typeof applications;
  audit_logs: typeof audit_logs;
  avatar: typeof avatar;
  career_paths: typeof career_paths;
  contact_interactions: typeof contact_interactions;
  contacts: typeof contacts;
  cover_letters: typeof cover_letters;
  crons: typeof crons;
  "dev/checkMetrics": typeof dev_checkMetrics;
  email: typeof email;
  enable_advisor_features: typeof enable_advisor_features;
  feature_flags: typeof feature_flags;
  followups: typeof followups;
  goals: typeof goals;
  interviews: typeof interviews;
  investor_metrics: typeof investor_metrics;
  jobs: typeof jobs;
  "lib/roleValidation": typeof lib_roleValidation;
  "lib/roles": typeof lib_roles;
<<<<<<< HEAD
  migrate_application_status_to_stage: typeof migrate_application_status_to_stage;
  migrate_follow_ups: typeof migrate_follow_ups;
  migrate_session_scheduled_at: typeof migrate_session_scheduled_at;
=======
  metrics: typeof metrics;
>>>>>>> 18e44d5e
  migrations: typeof migrations;
  notifications: typeof notifications;
  password_reset: typeof password_reset;
  platform_settings: typeof platform_settings;
  projects: typeof projects;
  recommendations: typeof recommendations;
  resumes: typeof resumes;
<<<<<<< HEAD
  seed_advisor_data: typeof seed_advisor_data;
  seed_test_student: typeof seed_test_student;
  set_advisor_role: typeof set_advisor_role;
=======
  roleValidation: typeof roleValidation;
>>>>>>> 18e44d5e
  students: typeof students;
  students_all: typeof students_all;
  support_tickets: typeof support_tickets;
  universities: typeof universities;
  universities_admin: typeof universities_admin;
  universities_assignments: typeof universities_assignments;
  universities_queries: typeof universities_queries;
  university_admin: typeof university_admin;
  usage: typeof usage;
  users: typeof users;
  users_core: typeof users_core;
  users_onboarding: typeof users_onboarding;
  users_profile: typeof users_profile;
  users_queries: typeof users_queries;
  users_subscriptions: typeof users_subscriptions;
  viewer: typeof viewer;
}>;
export declare const api: FilterApi<
  typeof fullApi,
  FunctionReference<any, "public">
>;
export declare const internal: FilterApi<
  typeof fullApi,
  FunctionReference<any, "internal">
>;<|MERGE_RESOLUTION|>--- conflicted
+++ resolved
@@ -52,13 +52,10 @@
 import type * as jobs from "../jobs.js";
 import type * as lib_roleValidation from "../lib/roleValidation.js";
 import type * as lib_roles from "../lib/roles.js";
-<<<<<<< HEAD
+import type * as metrics from "../metrics.js";
 import type * as migrate_application_status_to_stage from "../migrate_application_status_to_stage.js";
 import type * as migrate_follow_ups from "../migrate_follow_ups.js";
 import type * as migrate_session_scheduled_at from "../migrate_session_scheduled_at.js";
-=======
-import type * as metrics from "../metrics.js";
->>>>>>> 18e44d5e
 import type * as migrations from "../migrations.js";
 import type * as notifications from "../notifications.js";
 import type * as password_reset from "../password_reset.js";
@@ -66,13 +63,10 @@
 import type * as projects from "../projects.js";
 import type * as recommendations from "../recommendations.js";
 import type * as resumes from "../resumes.js";
-<<<<<<< HEAD
+import type * as roleValidation from "../roleValidation.js";
 import type * as seed_advisor_data from "../seed_advisor_data.js";
 import type * as seed_test_student from "../seed_test_student.js";
 import type * as set_advisor_role from "../set_advisor_role.js";
-=======
-import type * as roleValidation from "../roleValidation.js";
->>>>>>> 18e44d5e
 import type * as students from "../students.js";
 import type * as students_all from "../students_all.js";
 import type * as support_tickets from "../support_tickets.js";
@@ -138,13 +132,10 @@
   jobs: typeof jobs;
   "lib/roleValidation": typeof lib_roleValidation;
   "lib/roles": typeof lib_roles;
-<<<<<<< HEAD
+  metrics: typeof metrics;
   migrate_application_status_to_stage: typeof migrate_application_status_to_stage;
   migrate_follow_ups: typeof migrate_follow_ups;
   migrate_session_scheduled_at: typeof migrate_session_scheduled_at;
-=======
-  metrics: typeof metrics;
->>>>>>> 18e44d5e
   migrations: typeof migrations;
   notifications: typeof notifications;
   password_reset: typeof password_reset;
@@ -152,13 +143,10 @@
   projects: typeof projects;
   recommendations: typeof recommendations;
   resumes: typeof resumes;
-<<<<<<< HEAD
+  roleValidation: typeof roleValidation;
   seed_advisor_data: typeof seed_advisor_data;
   seed_test_student: typeof seed_test_student;
   set_advisor_role: typeof set_advisor_role;
-=======
-  roleValidation: typeof roleValidation;
->>>>>>> 18e44d5e
   students: typeof students;
   students_all: typeof students_all;
   support_tickets: typeof support_tickets;
