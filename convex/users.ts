--- conflicted
+++ resolved
@@ -1,4 +1,3 @@
-<<<<<<< HEAD
 import { v } from "convex/values";
 import { mutation, query, MutationCtx } from "./_generated/server";
 import { api } from "./_generated/api";
@@ -810,9 +809,3 @@
     return user._id;
   },
 });
-=======
-export { getUserByClerkId, getAllUsers, getAllUsersMinimal, getUsersByUniversity, getOnboardingProgress } from "./users_queries";
-export { setStripeCustomer, updateSubscriptionByIdentifier } from "./users_subscriptions";
-export { createUser, createUserFromClerk, updateUser, updateUserById, deleteUser, ensureMembership } from "./users_profile";
-export { updateOnboardingProgress, toggleHideProgressCard } from "./users_onboarding";
->>>>>>> 18e44d5e
