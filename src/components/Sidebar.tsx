--- conflicted
+++ resolved
@@ -352,7 +352,6 @@
     [],
   );
 
-<<<<<<< HEAD
   // Advisor sections - for career advisors
   const advisorSections: SidebarSection[] = useMemo(
     () => [
@@ -417,38 +416,24 @@
     [],
   );
 
-  // Combine sections based on user role - memoized
-  const isUniAdmin = useMemo(
-    () => user?.role === "university_admin",
-    [user?.role],
-  );
-
-  const isAdvisor = useMemo(
-    () => user?.role === "advisor",
-    [user?.role],
-  );
-
-  // Determine which sections to show based on user role - memoized
-  const allSections: SidebarSection[] = useMemo(() => {
-    if (isAdvisor) {
-      return advisorSections;
-    } else if (isUniAdmin) {
-=======
+  // Check if user is advisor (supports impersonation)
+  const effectiveIsAdvisor = useMemo(
+    () => effectiveRole === "advisor",
+    [effectiveRole],
+  );
+
   // Determine which sections to show based on effective role (supports impersonation)
   const allSections: SidebarSection[] = useMemo(() => {
-    if (effectiveIsUniAdmin) {
->>>>>>> 18e44d5e
+    if (effectiveIsAdvisor) {
+      return advisorSections;
+    } else if (effectiveIsUniAdmin) {
       return universitySections;
     } else if (effectiveIsAdmin) {
       return adminSections;
     } else {
       return sidebarSections;
     }
-<<<<<<< HEAD
-  }, [isAdvisor, isUniAdmin, isAdmin, advisorSections, universitySections, adminSections, sidebarSections]);
-=======
-  }, [effectiveIsUniAdmin, effectiveIsAdmin, universitySections, adminSections, sidebarSections]);
->>>>>>> 18e44d5e
+  }, [effectiveIsAdvisor, effectiveIsUniAdmin, effectiveIsAdmin, advisorSections, universitySections, adminSections, sidebarSections]);
 
   // Memoize isActive function
   const isActive = useCallback(
