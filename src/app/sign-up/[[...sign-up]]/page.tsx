--- conflicted
+++ resolved
@@ -248,14 +248,13 @@
 
     try {
       setSubmitting(true)
-<<<<<<< HEAD
 
       // Build signup params with university metadata if applicable
       const signUpParams: any = {
-        emailAddress: email,
-        password,
-        firstName: firstName.trim(),
-        lastName: lastName.trim(),
+        emailAddress: formData.email,
+        password: formData.password,
+        firstName: formData.firstName.trim(),
+        lastName: formData.lastName.trim(),
       }
 
       // Pass university invite data to Clerk for webhook processing
@@ -263,20 +262,12 @@
         signUpParams.unsafeMetadata = {
           universityInvite: {
             universityName: universityInvite.university,
-            inviteEmail: universityInvite.email || email,
+            inviteEmail: universityInvite.email || formData.email,
           }
         }
       }
 
       const result = await signUp.create(signUpParams)
-=======
-      const result = await signUp.create({
-        emailAddress: formData.email,
-        password: formData.password,
-        firstName: formData.firstName.trim(),
-        lastName: formData.lastName.trim(),
-      })
->>>>>>> 8cc6ddae
 
       if (result.status === 'missing_requirements') {
         // Send email verification
@@ -331,7 +322,6 @@
       if (result.status === 'complete') {
         await setActive({ session: result.createdSessionId })
 
-<<<<<<< HEAD
         // University invitation signup: Show appropriate message
         // Note: Webhook processes university access asynchronously after user creation
         // Access will be available shortly, but not guaranteed at this exact moment
@@ -346,12 +336,6 @@
             description: "Welcome to Ascentful!",
           })
         }
-=======
-        toast({
-          title: "Email verified successfully!",
-          description: "Welcome to Ascentful!",
-        })
->>>>>>> 8cc6ddae
         router.replace('/onboarding')
       } else {
         setError('Verification failed. Please try again.')
