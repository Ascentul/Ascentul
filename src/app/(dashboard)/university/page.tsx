"use client";

import React, { useMemo, useState } from "react";
import { useRouter } from "next/navigation";
import { useUser, useAuth as useClerkAuth } from "@clerk/nextjs";
import { useAuth } from "@/contexts/ClerkAuthProvider";
import { useMutation, useQuery } from "convex/react";
import { api } from "convex/_generated/api";
import {
  Card,
  CardHeader,
  CardTitle,
  CardContent,
  CardDescription,
  CardFooter,
} from "@/components/ui/card";
import { Tabs, TabsContent, TabsList, TabsTrigger } from "@/components/ui/tabs";
import {
  Table,
  TableBody,
  TableCell,
  TableHead,
  TableHeader,
  TableRow,
} from "@/components/ui/table";
import { Progress } from "@/components/ui/progress";
import { Badge } from "@/components/ui/badge";
import { Input } from "@/components/ui/input";
import { Button } from "@/components/ui/button";
import {
  Dialog,
  DialogContent,
  DialogFooter,
  DialogHeader,
  DialogTitle,
  DialogDescription,
  DialogClose,
} from "@/components/ui/dialog";
import {
  AlertDialog,
  AlertDialogAction,
  AlertDialogCancel,
  AlertDialogContent,
  AlertDialogDescription,
  AlertDialogFooter,
  AlertDialogHeader,
  AlertDialogTitle,
} from "@/components/ui/alert-dialog";
import {
  Select,
  SelectContent,
  SelectItem,
  SelectTrigger,
  SelectValue,
} from "@/components/ui/select";
import { Textarea } from "@/components/ui/textarea";
import { Label } from "@/components/ui/label";
import { ToggleGroup, ToggleGroupItem } from "@/components/ui/toggle-group";
import {
  DropdownMenu,
  DropdownMenuContent,
  DropdownMenuItem,
  DropdownMenuTrigger,
} from "@/components/ui/dropdown-menu";
import { Avatar, AvatarFallback, AvatarImage } from "@/components/ui/avatar";
import { useToast } from "@/hooks/use-toast";
import {
  GraduationCap,
  Users,
  BookOpen,
  Award,
  Target,
  ClipboardList,
  FileText,
  Mail,
  BarChart as BarChartIcon,
  TrendingUp,
  AlertTriangle,
  UserRound,
  Briefcase,
  MoreVertical,
} from "lucide-react";
import { Id } from "convex/_generated/dataModel";
import {
  ResponsiveContainer,
  BarChart,
  Bar,
  XAxis,
  YAxis,
  CartesianGrid,
  Tooltip,
  PieChart,
  Pie,
  Cell,
  Legend,
  LineChart,
  Line,
  AreaChart,
  Area,
  LabelList,
} from "recharts";

export default function UniversityDashboardPage() {
  const router = useRouter();
  const { user: clerkUser } = useUser();
  const { getToken } = useClerkAuth();
  const { user, isAdmin } = useAuth();
  const [activeTab, setActiveTab] = useState("overview");
  const [analyticsView, setAnalyticsView] = useState<
    "engagement" | "features" | "risk"
  >("engagement");
  const { toast } = useToast();

  // Filter states
  const [roleFilter, setRoleFilter] = useState<
    "all" | "undergraduate" | "graduate" | "staff"
  >("all");
  const [statusFilter, setStatusFilter] = useState<
    "all" | "active" | "inactive" | "pending"
  >("all");
  const [searchQuery, setSearchQuery] = useState("");

  // Platform Usage states
  const [usageTimeFilter, setUsageTimeFilter] = useState("Last 30 days");
  const [usageProgramFilter, setUsageProgramFilter] = useState("All Programs");
  const [usageView, setUsageView] = useState<"overview" | "features" | "programs">("overview");

  // Report handlers
  const handleViewReport = (reportName: string, reportType: string) => {
    toast({
      title: "Report Viewer",
      description: `Opening ${reportName} (${reportType})...`,
    });
    // TODO: Implement actual report viewing functionality
  };

  const handleDownloadReport = (reportName: string, reportType: string) => {
    toast({
      title: "Download Started",
      description: `Downloading ${reportName} (${reportType})...`,
    });
    // TODO: Implement actual report download functionality
  };

  const canAccess =
    !!user &&
    (isAdmin ||
      user.subscription_plan === "university" ||
      user.role === "university_admin");

  // Data fetching
  const overview = useQuery(
    api.university_admin.getOverview,
    clerkUser?.id ? { clerkId: clerkUser.id } : "skip",
  );
  const students = useQuery(
    api.university_admin.listStudents,
    clerkUser?.id ? { clerkId: clerkUser.id, limit: 50 } : "skip",
  );
  const departments = useQuery(
    api.university_admin.listDepartments,
    clerkUser?.id ? { clerkId: clerkUser.id } : "skip",
  );
  const analytics = useQuery(
    api.university_admin.getUniversityAnalytics,
    clerkUser?.id ? { clerkId: clerkUser.id } : "skip",
  );
  const studentMetrics = useQuery(
    api.university_admin.getStudentMetrics,
    clerkUser?.id ? { clerkId: clerkUser.id } : "skip",
  );
  const studentProgress = useQuery(
    api.university_admin.getStudentProgress,
    clerkUser?.id ? { clerkId: clerkUser.id } : "skip",
  );

  // Use real analytics data from database
  const studentGrowthData = analytics?.studentGrowthData || [];
  const activityData = analytics?.activityData || [];
  const departmentStats = analytics?.departmentStats || [];
  const platformUsageData = analytics?.platformUsageData || [];

  // Compute derived data for charts
  const departmentDistributionData = useMemo(() => {
    if (!students || students.length === 0 || !departments) return [];

    const totalStudents = students.length;
    const data = departments.map(dept => {
      const deptStudents = students.filter((s: any) => s.department_id === dept._id);
      return {
        name: dept.name,
        value: Math.round((deptStudents.length / totalStudents) * 100),
        count: deptStudents.length,
      };
    }).filter(d => d.count > 0);

    // Add unassigned students
    const unassignedStudents = students.filter((s: any) => !s.department_id);
    if (unassignedStudents.length > 0) {
      data.push({
        name: "Not Assigned",
        value: Math.round((unassignedStudents.length / totalStudents) * 100),
        count: unassignedStudents.length,
      });
    }

    return data;
  }, [students, departments]);

  const topFeaturesData = useMemo(() => {
    if (!studentMetrics) return [];

    return [
      { feature: "Resume Builder", usage: studentMetrics.totalResumes },
      { feature: "Goal Setting", usage: studentMetrics.totalGoals },
      { feature: "Job Applications", usage: studentMetrics.totalApplications },
      { feature: "Cover Letters", usage: studentMetrics.totalCoverLetters },
      { feature: "Projects", usage: studentMetrics.totalProjects || 0 },
    ].sort((a, b) => b.usage - a.usage);
  }, [studentMetrics]);

  const progressCompletionData = useMemo(() => {
    if (!studentProgress || studentProgress.length === 0) return [];

    const completed = studentProgress.filter(s => s.completion >= 80).length;
    const inProgress = studentProgress.filter(s => s.completion > 20 && s.completion < 80).length;
    const notStarted = studentProgress.filter(s => s.completion <= 20).length;
    const total = studentProgress.length;

    return [
      { name: "Completed", value: Math.round((completed / total) * 100), count: completed },
      { name: "In Progress", value: Math.round((inProgress / total) * 100), count: inProgress },
      { name: "Not Started", value: Math.round((notStarted / total) * 100), count: notStarted },
    ];
  }, [studentProgress]);

  const atRiskStudentsData = useMemo(() => {
    if (!studentProgress || studentProgress.length === 0) return [];

    const highRisk = studentProgress.filter(s => s.completion < 20).length;
    const mediumRisk = studentProgress.filter(s => s.completion >= 20 && s.completion < 50).length;
    const lowRisk = studentProgress.filter(s => s.completion >= 50).length;

    return [
      { segment: "High Risk", count: highRisk, color: "#EF4444" },
      { segment: "Medium Risk", count: mediumRisk, color: "#F59E0B" },
      { segment: "Low Risk", count: lowRisk, color: "#10B981" },
    ];
  }, [studentProgress]);

  // Filter students based on current filters
  const filteredStudents = useMemo(() => {
    if (!students) return [];

    return students.filter((student: any) => {
      // Role filter
      if (roleFilter !== "all" && student.role !== roleFilter) return false;

      // Status filter
      if (statusFilter === "active" && !student.name) return false;
      if (statusFilter === "pending" && student.name) return false;

      // Search filter
      if (searchQuery) {
        const query = searchQuery.toLowerCase();
        const name = (student.name || "").toLowerCase();
        const email = (student.email || "").toLowerCase();
        if (!name.includes(query) && !email.includes(query)) return false;
      }

      return true;
    });
  }, [students, roleFilter, statusFilter, searchQuery]);

  // Assign student licenses
  const assignStudent = useMutation(api.university_admin.assignStudentByEmail);
  const [assignOpen, setAssignOpen] = useState(false);
  const [assignText, setAssignText] = useState("");
  const [assignRole, setAssignRole] = useState<"user" | "staff">("user");
  const [selectedProgram, setSelectedProgram] = useState<
    Id<"departments"> | "none"
  >("none");
  const [assigning, setAssigning] = useState(false);
  const [importingEmails, setImportingEmails] = useState(false);

  // Export dialog state
  const [exportDialogOpen, setExportDialogOpen] = useState(false);
  const [exportFilename, setExportFilename] = useState("");

  // Student filtering state
  const [viewMode, setViewMode] = useState<"table" | "grid">("table");

  // Student management state
  const [editingStudent, setEditingStudent] = useState<any>(null);
  const [editForm, setEditForm] = useState({
    name: "",
    email: "",
    role: "user",
  });
  const [editOpen, setEditOpen] = useState(false);
  const [deleteConfirmOpen, setDeleteConfirmOpen] = useState(false);
  const [studentToDelete, setStudentToDelete] = useState<any>(null);
  const [updatingStudent, setUpdatingStudent] = useState(false);
  const [deletingStudent, setDeletingStudent] = useState(false);

  // Export function
  const handleExportReports = async () => {
    try {
      // Get the session token for authentication
      const token = await getToken();
      if (!token) {
        toast({
          title: "Authentication required",
          description: "Please sign in to export reports",
          variant: "destructive",
        });
        return;
      }

      const response = await fetch("/api/university/export-reports", {
        method: "POST",
        headers: {
          "Content-Type": "application/json",
          Authorization: `Bearer ${token}`,
        },
        body: JSON.stringify({
          clerkId: clerkUser?.id,
        }),
      });

      if (response.ok) {
        const blob = await response.blob();
        const url = window.URL.createObjectURL(blob);
        const a = document.createElement("a");
        a.href = url;
        const filename = exportFilename.trim() || `university-report-${new Date().toISOString().split("T")[0]}`;
        a.download = `${filename}.csv`;
        document.body.appendChild(a);
        a.click();
        window.URL.revokeObjectURL(url);
        document.body.removeChild(a);
        toast({
          title: "Export successful",
          description: "Report downloaded successfully",
          variant: "success",
        });
        setExportDialogOpen(false);
        setExportFilename("");
      } else {
        const errorData = await response.json().catch(() => ({}));
        const errorMessage =
          errorData.error ||
          `Export failed with status ${response.status}`;

        // For university admin configuration issues, show a more helpful message
        if (
          errorMessage.includes(
            "University admin account not properly configured",
          )
        ) {
          toast({
            title: "Account Configuration Required",
            description:
              "Your university admin account needs to be assigned to a university. Please contact support for assistance.",
            variant: "destructive",
            action: (
              <Button
                variant="outline"
                size="sm"
                onClick={() =>
                  window.open(
                    "mailto:support@ascentful.com?subject=University Admin Account Configuration",
                    "_blank",
                  )
                }
              >
                Contact Support
              </Button>
            ),
          });
          return;
        }

        throw new Error(errorMessage);
      }
    } catch (error) {
      console.error("Export error:", error);
      toast({
        title: "Export failed",
        description:
          error instanceof Error
            ? error.message
            : "Unable to generate report",
        variant: "destructive",
      });
    }
  };

  // Student management functions
  const handleEditStudent = (student: any) => {
    setEditingStudent(student);
    setEditForm({
      name: student.name || "",
      email: student.email || "",
      role: student.role || "user",
    });
    setEditOpen(true);
  };

  const handleUpdateStudent = async () => {
    if (!clerkUser?.id || !editingStudent) return;

    setUpdatingStudent(true);
    try {
      // Simulate API call to update student
      await new Promise((resolve) => setTimeout(resolve, 1000));

      toast({
        title: "Student updated",
        description: `${editForm.name || editForm.email} has been updated successfully.`,
        variant: "success",
      });
      setEditOpen(false);
      setEditingStudent(null);
    } catch (error: any) {
      toast({
        title: "Error",
        description:
          error?.message || "Failed to update student. Please try again.",
        variant: "destructive",
      });
    } finally {
      setUpdatingStudent(false);
    }
  };

  const handleDeleteStudent = (student: any) => {
    setStudentToDelete(student);
    setDeleteConfirmOpen(true);
  };

  const confirmDeleteStudent = async () => {
    if (!clerkUser?.id || !studentToDelete) return;

    setDeletingStudent(true);
    try {
      // Simulate API call to remove student
      await new Promise((resolve) => setTimeout(resolve, 1000));

      toast({
        title: "Student removed",
        description: `${studentToDelete.name || studentToDelete.email} has been removed successfully.`,
        variant: "success",
      });
      setDeleteConfirmOpen(false);
      setStudentToDelete(null);
    } catch (error: any) {
      toast({
        title: "Error",
        description:
          error?.message || "Failed to remove student. Please try again.",
        variant: "destructive",
      });
    } finally {
      setDeletingStudent(false);
    }
  };

  const handleResendInvitation = async (student: any) => {
    if (!clerkUser?.id) return;

    try {
      // Simulate API call to resend invitation
      await new Promise((resolve) => setTimeout(resolve, 500));

      toast({
        title: "Invitation sent",
        description: `Invitation resent to ${student.email}`,
        variant: "success",
      });
    } catch (error: any) {
      toast({
        title: "Error",
        description:
          error?.message || "Failed to send invitation. Please try again.",
        variant: "destructive",
      });
    }
  };

  if (!canAccess) {
    return (
      <div className="container mx-auto px-4 py-8 max-w-5xl">
        <Card>
          <CardHeader>
            <CardTitle>Unauthorized</CardTitle>
          </CardHeader>
          <CardContent>
            <p className="text-muted-foreground">
              You do not have access to the University Dashboard.
            </p>
          </CardContent>
        </Card>
      </div>
    );
  }

  if (!overview || !students || !departments) {
    return (
      <div className="container mx-auto px-4 py-8 max-w-6xl">
        <div className="flex items-center justify-center h-64">
          <div className="animate-spin rounded-full h-8 w-8 border-b-2 border-primary" />
        </div>
      </div>
    );
  }

  return (
    <div className="max-w-screen-2xl mx-auto p-4 md:p-6 space-y-6">
      <div className="flex flex-col md:flex-row md:items-center justify-between gap-4">
        <div>
          <h1 className="text-3xl font-bold tracking-tight text-[#0C29AB]">
            University Administration
          </h1>
          <p className="text-muted-foreground">
            Manage student licenses and performance analytics.
          </p>
        </div>
        <div className="flex gap-3">
          <button
            className="inline-flex items-center rounded-md border px-3 py-2 text-sm hover:bg-gray-50"
            onClick={() => {
              setExportFilename(`university-report-${new Date().toISOString().split("T")[0]}`);
              setExportDialogOpen(true);
            }}
          >
            Export Reports
          </button>
          <button
            className="inline-flex items-center rounded-md bg-primary text-white px-3 py-2 text-sm"
            onClick={() => setAssignOpen(true)}
          >
            Add Student Licenses
            {overview && overview.licenseCapacity && (
              <span className="ml-2 text-xs bg-white/20 px-2 py-1 rounded-full">
                {overview.licenseCapacity - overview.activeLicenses} seats left
              </span>
            )}
          </button>
        </div>
      </div>

      {/* Main Dashboard View Toggles */}
      <div className="flex flex-wrap gap-2">
        <Button
          variant={activeTab === "overview" ? "default" : "outline"}
          onClick={() => setActiveTab("overview")}
          className={activeTab === "overview" ? "bg-[#0C29AB]" : ""}
        >
          Overview
        </Button>
        <Button
          variant={activeTab === "analytics" ? "default" : "outline"}
          onClick={() => setActiveTab("analytics")}
          className={activeTab === "analytics" ? "bg-[#0C29AB]" : ""}
        >
          Analytics & Insights
        </Button>
        <Button
          variant={activeTab === "students-list" ? "default" : "outline"}
          onClick={() => setActiveTab("students-list")}
          className={activeTab === "students-list" ? "bg-[#0C29AB]" : ""}
        >
          Students
        </Button>
        <Button
          variant={activeTab === "departments" ? "default" : "outline"}
          onClick={() => setActiveTab("departments")}
          className={activeTab === "departments" ? "bg-[#0C29AB]" : ""}
        >
          Departments
        </Button>
        <Button
          variant={activeTab === "usage" ? "default" : "outline"}
          onClick={() => setActiveTab("usage")}
          className={activeTab === "usage" ? "bg-[#0C29AB]" : ""}
        >
          Platform Usage
        </Button>
      </div>

      {/* Overview Tab Content */}
      {activeTab === "overview" && (
        <>
          {/* Stat Cards */}
          <div className="grid grid-cols-1 md:grid-cols-2 lg:grid-cols-4 gap-4 mb-6">
            <Card>
              <CardHeader className="pb-2">
                <CardTitle className="text-base font-medium">
                  Active Students This Month
                </CardTitle>
              </CardHeader>
              <CardContent>
                <div className="flex items-center">
                  <Users className="h-5 w-5 text-muted-foreground mr-2" />
                  <div className="text-2xl font-bold">
                    {
                      students.filter(
                        (s: any) =>
                          s.last_active &&
                          Date.now() - s.last_active < 30 * 24 * 60 * 60 * 1000,
                      ).length
                    }
                  </div>
                </div>
                <div className="text-xs text-muted-foreground mt-1">
                  Unique students who engaged
                </div>
              </CardContent>
            </Card>

            <Card>
              <CardHeader className="pb-2">
                <CardTitle className="text-base font-medium">
                  Average Asset Completion
                </CardTitle>
              </CardHeader>
              <CardContent>
                <div className="flex items-center">
                  <Target className="h-5 w-5 text-muted-foreground mr-2" />
                  <div className="text-2xl font-bold">
                    {studentMetrics?.avgCareerCompletion || 0}%
                  </div>
                </div>
                <div className="text-xs text-muted-foreground mt-1">
                  Career assets completed
                </div>
              </CardContent>
            </Card>

            <Card>
              <CardHeader className="pb-2">
                <CardTitle className="text-base font-medium">
                  Total Applications
                </CardTitle>
              </CardHeader>
              <CardContent>
                <div className="flex items-center">
                  <Briefcase className="h-5 w-5 text-muted-foreground mr-2" />
                  <div className="text-2xl font-bold">
                    {studentMetrics?.totalApplications || 0}
                  </div>
                </div>
                <div className="text-xs text-muted-foreground mt-1">
                  Job applications submitted
                </div>
              </CardContent>
            </Card>

            <Card>
              <CardHeader className="pb-2">
                <CardTitle className="text-base font-medium">
                  At-Risk Students
                </CardTitle>
              </CardHeader>
              <CardContent>
                <div className="flex items-center">
                  <AlertTriangle className="h-5 w-5 text-muted-foreground mr-2" />
                  <div className="text-2xl font-bold">
                    {studentProgress?.filter((s) => s.completion < 30).length || 0}
                  </div>
                </div>
                <div className="text-xs text-muted-foreground mt-1">
                  {students.length > 0
                    ? Math.round(
                        ((studentProgress?.filter((s) => s.completion < 30)
                          .length || 0) /
                          students.length) *
                          100,
                      )
                    : 0}
                  % of total students
                </div>
              </CardContent>
            </Card>
          </div>

          {/* Charts Section */}
          <div className="space-y-6">
            <div className="grid grid-cols-1 md:grid-cols-2 lg:grid-cols-4 gap-4">
              <Card>
                <CardHeader className="flex flex-row items-center justify-between space-y-0 pb-2">
                  <CardTitle className="text-sm font-medium">
                    Total Students
                  </CardTitle>
                  <Users className="h-4 w-4 text-muted-foreground" />
                </CardHeader>
                <CardContent>
                  <div className="text-2xl font-bold">
                    {overview.totalStudents}
                  </div>
                  {overview.studentGrowthPercent !== undefined && overview.studentGrowthPercent !== 0 && (
                    <div className="flex items-center space-x-2 text-xs text-muted-foreground">
                      <TrendingUp className={`h-3 w-3 ${overview.studentGrowthPercent > 0 ? 'text-green-500' : 'text-red-500'}`} />
                      <span className={overview.studentGrowthPercent > 0 ? 'text-green-500' : 'text-red-500'}>
                        {overview.studentGrowthPercent > 0 ? '+' : ''}{overview.studentGrowthPercent}%
                      </span>
                      <span>from last month</span>
                    </div>
                  )}
                </CardContent>
              </Card>

              <Card>
                <CardHeader className="flex flex-row items-center justify-between space-y-0 pb-2">
                  <CardTitle className="text-sm font-medium">
                    License Usage
                  </CardTitle>
                  <GraduationCap className="h-4 w-4 text-muted-foreground" />
                </CardHeader>
                <CardContent>
                  <div className="text-2xl font-bold">
                    {overview.activeLicenses} / {overview.licenseCapacity}
                  </div>
                  <Progress
                    value={
                      overview.licenseCapacity
                        ? (overview.activeLicenses / overview.licenseCapacity) *
                          100
                        : 0
                    }
                    className="mt-2 h-2"
                  />
                </CardContent>
              </Card>

              <Card>
                <CardHeader className="pb-2">
                  <CardTitle className="text-base font-medium">
                    Active Students
                  </CardTitle>
                </CardHeader>
                <CardContent>
                  <div className="flex items-center">
                    <Users className="h-5 w-5 text-muted-foreground mr-2" />
                    <div className="text-2xl font-bold">
                      {overview.totalStudents}
                    </div>
                  </div>
                  <div className="text-xs text-muted-foreground mt-1">
                    This month
                  </div>
                </CardContent>
              </Card>

              <Card>
                <CardHeader className="pb-2">
                  <CardTitle className="text-base font-medium">
                    Applications
                  </CardTitle>
                </CardHeader>
                <CardContent>
                  <div className="flex items-center">
                    <Award className="h-5 w-5 text-muted-foreground mr-2" />
                    <div className="text-2xl font-bold">0</div>
                  </div>
                  <div className="text-xs text-muted-foreground mt-1">
                    Tracked this semester
                  </div>
                </CardContent>
              </Card>
            </div>

            <div className="grid grid-cols-1 lg:grid-cols-2 gap-6">
              <Card>
                <CardHeader>
                  <CardTitle>Platform Usage</CardTitle>
                  <CardDescription>
                    Monthly feature adoption and student engagement over the
                    last 6 months
                  </CardDescription>
                </CardHeader>
                <CardContent className="h-80">
                  <ResponsiveContainer width="100%" height="100%">
                    <LineChart data={platformUsageData}>
                      <CartesianGrid strokeDasharray="3 3" />
                      <XAxis dataKey="month" />
                      <YAxis />
                      <Tooltip />
                      <Legend />
                      <Line
                        type="monotone"
                        dataKey="goals"
                        stroke="#4F46E5"
                        strokeWidth={2}
                        name="Goals Set"
                      />
                      <Line
                        type="monotone"
                        dataKey="applications"
                        stroke="#10B981"
                        strokeWidth={2}
                        name="Applications"
                      />
                      <Line
                        type="monotone"
                        dataKey="resumes"
                        stroke="#F59E0B"
                        strokeWidth={2}
                        name="Resumes"
                      />
                      <Line
                        type="monotone"
                        dataKey="coverLetters"
                        stroke="#EF4444"
                        strokeWidth={2}
                        name="Cover Letters"
                      />
                    </LineChart>
                  </ResponsiveContainer>
                </CardContent>
              </Card>

              <Card>
                <CardHeader>
                  <CardTitle>Weekly Activity</CardTitle>
                  <CardDescription>
                    Daily logins and assignment submissions
                  </CardDescription>
                </CardHeader>
                <CardContent className="h-80">
                  <ResponsiveContainer width="100%" height="100%">
                    <BarChart
                      data={activityData}
                      margin={{ top: 20, right: 30, left: 20, bottom: 5 }}
                    >
                      <CartesianGrid strokeDasharray="3 3" />
                      <XAxis dataKey="day" />
                      <YAxis />
                      <Tooltip />
                      <Bar dataKey="logins" fill="#4F46E5" name="Logins">
                        <LabelList dataKey="logins" position="top" />
                      </Bar>
                      <Bar
                        dataKey="assignments"
                        fill="#10B981"
                        name="Assignments"
                      >
                        <LabelList dataKey="assignments" position="top" />
                      </Bar>
                    </BarChart>
                  </ResponsiveContainer>
                </CardContent>
              </Card>
            </div>

            {/* Student Activity Trends and Asset Completion Breakdown */}
            <div className="grid grid-cols-1 lg:grid-cols-2 gap-6">

              <Card>
                <CardHeader>
                  <CardTitle>Student Activity Trends</CardTitle>
                  <CardDescription>
                    Weekly student engagement and feature usage patterns
                  </CardDescription>
                </CardHeader>
                <CardContent className="h-80">
                  <ResponsiveContainer width="100%" height="100%">
                    <LineChart
                      data={[
                        {
                          week: "Week 1",
                          logins: 180,
                          goals: 45,
                          applications: 12,
                          documents: 28,
                        },
                        {
                          week: "Week 2",
                          logins: 210,
                          goals: 52,
                          applications: 18,
                          documents: 35,
                        },
                        {
                          week: "Week 3",
                          logins: 195,
                          goals: 48,
                          applications: 15,
                          documents: 32,
                        },
                        {
                          week: "Week 4",
                          logins: 240,
                          goals: 58,
                          applications: 22,
                          documents: 41,
                        },
                      ]}
                    >
                      <CartesianGrid strokeDasharray="3 3" />
                      <XAxis dataKey="week" />
                      <YAxis />
                      <Tooltip />
                      <Legend />
                      <Line
                        type="monotone"
                        dataKey="logins"
                        stroke="#4F46E5"
                        strokeWidth={2}
                        name="Daily Logins"
                      />
                      <Line
                        type="monotone"
                        dataKey="goals"
                        stroke="#10B981"
                        strokeWidth={2}
                        name="Goals Set"
                      />
                      <Line
                        type="monotone"
                        dataKey="applications"
                        stroke="#F59E0B"
                        strokeWidth={2}
                        name="Applications"
                      />
                      <Line
                        type="monotone"
                        dataKey="documents"
                        stroke="#EC4899"
                        strokeWidth={2}
                        name="Documents Created"
                      />
                    </LineChart>
                  </ResponsiveContainer>
                </CardContent>
              </Card>

              <Card>
                <CardHeader>
                  <CardTitle>Asset Completion Breakdown by Category</CardTitle>
                  <CardDescription>
                    Average completion levels across resumes, cover letters,
                    goals, applications
                  </CardDescription>
                </CardHeader>
                <CardContent className="h-80">
                  <ResponsiveContainer width="100%" height="100%">
                    <BarChart
                      data={[
                        {
                          category: "Resumes",
                          completion: 78,
                          color: "#4F46E5",
                        },
                        {
                          category: "Cover Letters",
                          completion: 65,
                          color: "#10B981",
                        },
                        { category: "Goals", completion: 82, color: "#F59E0B" },
                        {
                          category: "Applications",
                          completion: 58,
                          color: "#EF4444",
                        },
                      ]}
                      margin={{ top: 20, right: 30, left: 20, bottom: 5 }}
                    >
                      <CartesianGrid strokeDasharray="3 3" />
                      <XAxis dataKey="category" />
                      <YAxis />
                      <Tooltip />
                      <Bar
                        dataKey="completion"
                        fill="#4F46E5"
                        name="Completion %"
                      >
                        <LabelList
                          dataKey="completion"
                          position="top"
                          formatter={(value: number) => `${value}%`}
                        />
                      </Bar>
                    </BarChart>
                  </ResponsiveContainer>
                </CardContent>
              </Card>
            </div>

            <Card>
              <CardHeader>
                <CardTitle>Student Progress Insights</CardTitle>
                <CardDescription>
                  Goals in progress vs completed, applications by stage, and
                  resume/cover letter activity
                </CardDescription>
              </CardHeader>
              <CardContent className="h-80">
                <ResponsiveContainer width="100%" height="100%">
                  <BarChart
                    data={[
                      {
                        name: "Goals",
                        inProgress: 45,
                        completed: 28,
                      },
                      {
                        name: "Applications",
                        inProgress: 12,
                        submitted: 35,
                        interviewing: 18,
                        offers: 8,
                      },
                      {
                        name: "Documents",
                        resumes: 67,
                        coverLetters: 43,
                      },
                    ]}
                    margin={{ top: 40, right: 30, left: 20, bottom: 5 }}
                  >
                    <CartesianGrid strokeDasharray="3 3" />
                    <XAxis dataKey="name" />
                    <YAxis />
                    <Tooltip />
                    <Legend />
                    <Bar dataKey="inProgress" fill="#4F46E5" name="In Progress">
                      <LabelList dataKey="inProgress" position="top" />
                    </Bar>
                    <Bar dataKey="completed" fill="#10B981" name="Completed">
                      <LabelList dataKey="completed" position="top" />
                    </Bar>
                    <Bar dataKey="submitted" fill="#F59E0B" name="Submitted">
                      <LabelList dataKey="submitted" position="top" />
                    </Bar>
                    <Bar
                      dataKey="interviewing"
                      fill="#EF4444"
                      name="Interviewing"
                    >
                      <LabelList dataKey="interviewing" position="top" />
                    </Bar>
                    <Bar dataKey="offers" fill="#8B5CF6" name="Offers">
                      <LabelList dataKey="offers" position="top" />
                    </Bar>
                    <Bar dataKey="resumes" fill="#EC4899" name="Resumes">
                      <LabelList dataKey="resumes" position="top" />
                    </Bar>
                    <Bar
                      dataKey="coverLetters"
                      fill="#06B6D4"
                      name="Cover Letters"
                    >
                      <LabelList dataKey="coverLetters" position="top" />
                    </Bar>
                  </BarChart>
                </ResponsiveContainer>
              </CardContent>
            </Card>

            {/* Student Distribution by Department and Overall Progress side by side */}
            <div className="grid grid-cols-1 lg:grid-cols-2 gap-6">
              <Card>
              <CardHeader>
                <CardTitle>Student Distribution by Department</CardTitle>
                <CardDescription>
                  Enrollment breakdown across academic departments
                </CardDescription>
              </CardHeader>
              <CardContent className="h-80">
                {departmentDistributionData.length === 0 ? (
                  <div className="flex items-center justify-center h-full text-muted-foreground">
                    <div className="text-center">
                      <p className="text-sm">No student data available</p>
                      <p className="text-xs mt-2">
                        {!departments || departments.length === 0
                          ? "Create departments first"
                          : !students || students.length === 0
                          ? "Invite students to see distribution"
                          : "Assign students to departments"}
                      </p>
                    </div>
                  </div>
                ) : (
                  <ResponsiveContainer width="100%" height="100%">
                    <PieChart>
                      <Pie
                        data={departmentDistributionData}
                        dataKey="value"
                        nameKey="name"
                        cx="50%"
                        cy="50%"
                        outerRadius={80}
                        label={({ value }) => `${value}%`}
                        labelLine={true}
                      >
                        {departmentDistributionData.map((entry, index) => (
                          <Cell
                            key={`cell-${index}`}
                            fill={
                              ["#4F46E5", "#10B981", "#F59E0B", "#EC4899", "#8B5CF6", "#EF4444"][index % 6]
                            }
                          />
                        ))}
                      </Pie>
                      <Tooltip
                        formatter={(value, name, props) => [`${value}% (${props.payload.count} students)`, "Enrollment"]}
                      />
                      <Legend />
                    </PieChart>
                  </ResponsiveContainer>
                )}
              </CardContent>
            </Card>

              {/* Overall Progress Completion Rate */}
              <Card>
                <CardHeader>
                  <CardTitle>Overall Progress Completion Rate</CardTitle>
                  <CardDescription>
                    Percentage of students who have completed core career assets
                  </CardDescription>
                </CardHeader>
                <CardContent className="h-80">
                  <ResponsiveContainer width="100%" height="100%">
                    <PieChart>
                      <Pie
                        data={progressCompletionData}
                        dataKey="value"
                        nameKey="name"
                        cx="50%"
                        cy="50%"
                        outerRadius={70}
                        label={({ value }) => `${value}%`}
                        labelLine={true}
                      >
                        {progressCompletionData.map((entry, index) => (
                          <Cell
                            key={`cell-${index}`}
                            fill={["#10B981", "#F59E0B", "#EF4444"][index]}
                          />
                        ))}
                      </Pie>
                      <Tooltip formatter={(value, name, props) => [`${value}% (${props.payload.count} students)`, "Students"]} />
                      <Legend />
                    </PieChart>
                  </ResponsiveContainer>
                </CardContent>
              </Card>
            </div>

            {/* Top Features */}
            <Card>
                <CardHeader>
                  <CardTitle>Top Features Used</CardTitle>
                  <CardDescription>
                    Ranked bar chart of the most frequently accessed tools
                  </CardDescription>
                </CardHeader>
                <CardContent className="h-80">
                  <ResponsiveContainer width="100%" height="100%">
                    <BarChart
                      data={topFeaturesData}
                      margin={{ top: 20, right: 30, left: 20, bottom: 80 }}
                    >
                      <CartesianGrid strokeDasharray="3 3" />
                      <XAxis
                        dataKey="feature"
                        angle={-45}
                        textAnchor="end"
                        height={100}
                      />
                      <YAxis />
                      <Tooltip />
                      <Bar dataKey="usage" fill="#4F46E5" name="Total Count">
                        <LabelList
                          dataKey="usage"
                          position="top"
                        />
                      </Bar>
                    </BarChart>
                  </ResponsiveContainer>
                </CardContent>
            </Card>

            {/* At-Risk Students Segment */}
            <Card>
              <CardHeader>
                <CardTitle>At-Risk Students Segment</CardTitle>
                <CardDescription>
                  Students with both low progress and low usage
                </CardDescription>
              </CardHeader>
              <CardContent className="h-80">
                <ResponsiveContainer width="100%" height="100%">
                  <BarChart
                    data={atRiskStudentsData}
                    margin={{ top: 20, right: 30, left: 20, bottom: 5 }}
                  >
                    <CartesianGrid strokeDasharray="3 3" />
                    <XAxis dataKey="segment" />
                    <YAxis />
                    <Tooltip />
                    <Bar dataKey="count" fill="#4F46E5" name="Student Count">
                      <LabelList dataKey="count" position="top" />
                    </Bar>
                  </BarChart>
                </ResponsiveContainer>
              </CardContent>
            </Card>
          </div>

<<<<<<< HEAD

          <Card>
            <CardHeader>
              <CardTitle>Student Progress Insights</CardTitle>
              <CardDescription>Goals in progress vs completed, applications by stage, and resume/cover letter activity</CardDescription>
            </CardHeader>
            <CardContent className="h-80">
              <ResponsiveContainer width="100%" height="100%">
                <BarChart data={[
                  {
                    name: 'Goals',
                    inProgress: 45,
                    completed: 28,
                  },
                  {
                    name: 'Applications',
                    inProgress: 12,
                    submitted: 35,
                    interviewing: 18,
                    offers: 8,
                  },
                  {
                    name: 'Documents',
                    resumes: 67,
                    coverLetters: 43,
                  },
                ]} margin={{ top: 40, right: 30, left: 20, bottom: 5 }}>
                  <CartesianGrid strokeDasharray="3 3" />
                  <XAxis dataKey="name" />
                  <YAxis />
                  <Tooltip />
                  <Legend />
                  <Bar dataKey="inProgress" fill="#4F46E5" name="In Progress">
                    <LabelList dataKey="inProgress" position="top" />
                  </Bar>
                  <Bar dataKey="completed" fill="#10B981" name="Completed">
                    <LabelList dataKey="completed" position="top" />
                  </Bar>
                  <Bar dataKey="submitted" fill="#F59E0B" name="Submitted">
                    <LabelList dataKey="submitted" position="top" />
                  </Bar>
                  <Bar dataKey="interviewing" fill="#EF4444" name="Interviewing">
                    <LabelList dataKey="interviewing" position="top" />
                  </Bar>
                  <Bar dataKey="offers" fill="#8B5CF6" name="Offers">
                    <LabelList dataKey="offers" position="top" />
                  </Bar>
                  <Bar dataKey="resumes" fill="#EC4899" name="Resumes">
                    <LabelList dataKey="resumes" position="top" />
                  </Bar>
                  <Bar dataKey="coverLetters" fill="#06B6D4" name="Cover Letters">
                    <LabelList dataKey="coverLetters" position="top" />
                  </Bar>
                </BarChart>
              </ResponsiveContainer>
            </CardContent>
          </Card>

          {/* Additional Student Activity Chart */}
          <Card>
            <CardHeader>
              <CardTitle>Student Activity Trends</CardTitle>
              <CardDescription>Weekly student engagement and feature usage patterns</CardDescription>
            </CardHeader>
            <CardContent className="h-80">
              <ResponsiveContainer width="100%" height="100%">
                <LineChart data={[
                  { week: 'Week 1', logins: 180, goals: 45, applications: 12, documents: 28 },
                  { week: 'Week 2', logins: 210, goals: 52, applications: 18, documents: 35 },
                  { week: 'Week 3', logins: 195, goals: 48, applications: 15, documents: 32 },
                  { week: 'Week 4', logins: 240, goals: 58, applications: 22, documents: 41 },
                ]}>
                  <CartesianGrid strokeDasharray="3 3" />
                  <XAxis dataKey="week" />
                  <YAxis />
                  <Tooltip />
                  <Legend />
                  <Line type="monotone" dataKey="logins" stroke="#4F46E5" strokeWidth={2} name="Daily Logins" />
                  <Line type="monotone" dataKey="goals" stroke="#10B981" strokeWidth={2} name="Goals Set" />
                  <Line type="monotone" dataKey="applications" stroke="#F59E0B" strokeWidth={2} name="Applications" />
                  <Line type="monotone" dataKey="documents" stroke="#EC4899" strokeWidth={2} name="Documents Created" />
                </LineChart>
              </ResponsiveContainer>
            </CardContent>
          </Card>

           {/* Department Distribution Chart */}
           <Card>
             <CardHeader>
               <CardTitle>Student Distribution by Department</CardTitle>
               <CardDescription>Enrollment breakdown across academic departments</CardDescription>
             </CardHeader>
             <CardContent className="h-80">
               <ResponsiveContainer width="100%" height="100%">
                 <PieChart>
                   <Pie
                     data={departments.map((d: any, index: number) => {
                       const deptStudents = students.filter((s: any) => s.department_id === d._id)
                       const percentage = students.length > 0 ? Math.round((deptStudents.length / students.length) * 100) : 0
                       return {
                         name: d.name,
                         value: percentage,
                         students: deptStudents.length,
                         color: ['#4F46E5', '#10B981', '#F59E0B', '#EC4899', '#8B5CF6', '#06B6D4'][index % 6]
                       }
                     })}
                     dataKey="value"
                     nameKey="name"
                     cx="50%"
                     cy="50%"
                     outerRadius={90}
                     label={({ name, value, students }) => `${name}: ${value}% (${students} students)`}
                   >
                     {departments.map((entry, index) => (
                       <Cell key={`cell-${index}`} fill={['#4F46E5', '#10B981', '#F59E0B', '#EC4899', '#8B5CF6', '#06B6D4'][index % 6]} />
                     ))}
                   </Pie>
                   <Tooltip formatter={(value, name) => [`${value}%`, name]} />
                   <Legend />
                 </PieChart>
               </ResponsiveContainer>
             </CardContent>
           </Card>

=======
          {/* Recent Students - Moved to bottom */}
>>>>>>> 1f189b05
          <Card>
            <CardHeader>
              <CardTitle>Recent Students</CardTitle>
              <CardDescription>
                Latest users in your institution
              </CardDescription>
            </CardHeader>
            <CardContent>
              <Table>
                <TableHeader>
                  <TableRow>
                    <TableHead>Name</TableHead>
                    <TableHead>Email</TableHead>
                    <TableHead>Role</TableHead>
                  </TableRow>
                </TableHeader>
                <TableBody>
                  {students.filter((s: any) => s.role === "user").slice(0, 8).map((s: any) => (
                    <TableRow
                      key={s._id}
                      className="cursor-pointer hover:bg-gray-50"
                      onClick={() => router.push(`/profile/${s.clerkId}`)}
                    >
                      <TableCell className="font-medium">{s.name}</TableCell>
                      <TableCell>{s.email}</TableCell>
                      <TableCell className="uppercase text-xs text-muted-foreground">
                        {s.role}
                      </TableCell>
                    </TableRow>
                  ))}
                </TableBody>
              </Table>
            </CardContent>
            <CardFooter className="text-sm text-muted-foreground">
              Showing {Math.min(8, students.filter((s: any) => s.role === "user").length)} of {students.filter((s: any) => s.role === "user").length}
            </CardFooter>
          </Card>
        </>
      )}

      {/* Analytics Tab Content */}
      {activeTab === "analytics" && (
        <div className="space-y-6">
          {/* Analytics Sub-Toggles */}
          <div className="flex flex-wrap gap-2 bg-gray-50 p-3 rounded-lg">
            <Button
              size="sm"
              variant={analyticsView === "engagement" ? "default" : "outline"}
              onClick={() => setAnalyticsView("engagement")}
              className={analyticsView === "engagement" ? "bg-[#0C29AB]" : ""}
            >
              Student Engagement
            </Button>
            <Button
              size="sm"
              variant={analyticsView === "features" ? "default" : "outline"}
              onClick={() => setAnalyticsView("features")}
              className={analyticsView === "features" ? "bg-[#0C29AB]" : ""}
            >
              Feature Adoption
            </Button>
            <Button
              size="sm"
              variant={analyticsView === "risk" ? "default" : "outline"}
              onClick={() => setAnalyticsView("risk")}
              className={analyticsView === "risk" ? "bg-[#0C29AB]" : ""}
            >
              At-Risk Analysis
            </Button>
          </div>

          {/* Analytics: Engagement */}
          {analyticsView === "engagement" && (
            <div className="space-y-6">
              <div className="grid grid-cols-1 md:grid-cols-2 lg:grid-cols-4 gap-4">
                <Card>
                  <CardHeader className="pb-2">
                    <CardTitle className="text-base font-medium">
                      Daily Active Users
                    </CardTitle>
                  </CardHeader>
                  <CardContent>
                    <div className="text-2xl font-bold">
                      {Math.floor(students.length * 0.35)}
                    </div>
                    <p className="text-xs text-muted-foreground mt-1">
                      Daily active users
                    </p>
                  </CardContent>
                </Card>

                <Card>
                  <CardHeader className="pb-2">
                    <CardTitle className="text-base font-medium">
                      Avg Session Duration
                    </CardTitle>
                  </CardHeader>
                  <CardContent>
                    <div className="text-2xl font-bold">24 min</div>
                    <p className="text-xs text-muted-foreground mt-1">
                      Average time on platform
                    </p>
                  </CardContent>
                </Card>

                <Card>
                  <CardHeader className="pb-2">
                    <CardTitle className="text-base font-medium">
                      Return Rate
                    </CardTitle>
                  </CardHeader>
                  <CardContent>
                    <div className="text-2xl font-bold">78%</div>
                    <p className="text-xs text-muted-foreground mt-1">
                      7-day return rate
                    </p>
                  </CardContent>
                </Card>

                <Card>
                  <CardHeader className="pb-2">
                    <CardTitle className="text-base font-medium">
                      Actions Per Session
                    </CardTitle>
                  </CardHeader>
                  <CardContent>
                    <div className="text-2xl font-bold">8.4</div>
                    <p className="text-xs text-muted-foreground mt-1">
                      Average actions taken
                    </p>
                  </CardContent>
                </Card>
              </div>

              <Card>
                <CardHeader>
                  <CardTitle>Student Activity Trends</CardTitle>
                  <CardDescription>
                    Weekly student engagement and feature usage patterns
                  </CardDescription>
                </CardHeader>
                <CardContent className="h-80">
                  <ResponsiveContainer width="100%" height="100%">
                    <LineChart
                      data={[
                        {
                          week: "Week 1",
                          logins: 180,
                          goals: 45,
                          applications: 12,
                          documents: 28,
                        },
                        {
                          week: "Week 2",
                          logins: 210,
                          goals: 52,
                          applications: 18,
                          documents: 35,
                        },
                        {
                          week: "Week 3",
                          logins: 195,
                          goals: 48,
                          applications: 15,
                          documents: 32,
                        },
                        {
                          week: "Week 4",
                          logins: 240,
                          goals: 58,
                          applications: 22,
                          documents: 41,
                        },
                      ]}
                    >
                      <CartesianGrid strokeDasharray="3 3" />
                      <XAxis dataKey="week" />
                      <YAxis />
                      <Tooltip />
                      <Legend />
                      <Line
                        type="monotone"
                        dataKey="logins"
                        stroke="#4F46E5"
                        strokeWidth={2}
                        name="Daily Logins"
                      />
                      <Line
                        type="monotone"
                        dataKey="goals"
                        stroke="#10B981"
                        strokeWidth={2}
                        name="Goals Set"
                      />
                      <Line
                        type="monotone"
                        dataKey="applications"
                        stroke="#F59E0B"
                        strokeWidth={2}
                        name="Applications"
                      />
                      <Line
                        type="monotone"
                        dataKey="documents"
                        stroke="#EC4899"
                        strokeWidth={2}
                        name="Documents Created"
                      />
                    </LineChart>
                  </ResponsiveContainer>
                </CardContent>
              </Card>

              <Card>
                <CardHeader>
                  <CardTitle>Weekly Activity</CardTitle>
                  <CardDescription>
                    Daily logins and assignment submissions
                  </CardDescription>
                </CardHeader>
                <CardContent className="h-80">
                  <ResponsiveContainer width="100%" height="100%">
                    <BarChart
                      data={activityData}
                      margin={{ top: 20, right: 30, left: 20, bottom: 5 }}
                    >
                      <CartesianGrid strokeDasharray="3 3" />
                      <XAxis dataKey="day" />
                      <YAxis />
                      <Tooltip />
                      <Bar dataKey="logins" fill="#4F46E5" name="Logins">
                        <LabelList dataKey="logins" position="top" />
                      </Bar>
                      <Bar
                        dataKey="assignments"
                        fill="#10B981"
                        name="Assignments"
                      >
                        <LabelList dataKey="assignments" position="top" />
                      </Bar>
                    </BarChart>
                  </ResponsiveContainer>
                </CardContent>
              </Card>
            </div>
          )}

          {/* Analytics: Feature Adoption */}
          {analyticsView === "features" && (
            <div className="space-y-6">
              <div className="grid grid-cols-1 lg:grid-cols-2 gap-6">
                <Card>
                  <CardHeader>
                    <CardTitle>
                      Asset Completion Breakdown by Category
                    </CardTitle>
                    <CardDescription>
                      Total counts of student-created career assets
                    </CardDescription>
                  </CardHeader>
                  <CardContent className="h-80">
                    <ResponsiveContainer width="100%" height="100%">
                      <BarChart
                        data={topFeaturesData}
                        margin={{ top: 20, right: 30, left: 20, bottom: 5 }}
                      >
                        <CartesianGrid strokeDasharray="3 3" />
                        <XAxis dataKey="feature" angle={-45} textAnchor="end" height={80} />
                        <YAxis />
                        <Tooltip />
                        <Bar
                          dataKey="usage"
                          fill="#4F46E5"
                          name="Total Count"
                        >
                          <LabelList
                            dataKey="usage"
                            position="top"
                          />
                        </Bar>
                      </BarChart>
                    </ResponsiveContainer>
                  </CardContent>
                </Card>

                <Card>
                  <CardHeader>
                    <CardTitle>Top Features Used</CardTitle>
                    <CardDescription>
                      Ranked bar chart of the most frequently accessed tools
                    </CardDescription>
                  </CardHeader>
                  <CardContent className="h-80">
                    <ResponsiveContainer width="100%" height="100%">
                      <BarChart
                        data={topFeaturesData}
                        margin={{ top: 20, right: 30, left: 20, bottom: 80 }}
                      >
                        <CartesianGrid strokeDasharray="3 3" />
                        <XAxis
                          dataKey="feature"
                          angle={-45}
                          textAnchor="end"
                          height={100}
                        />
                        <YAxis />
                        <Tooltip />
                        <Bar dataKey="usage" fill="#4F46E5" name="Total Count">
                          <LabelList
                            dataKey="usage"
                            position="top"
                          />
                        </Bar>
                      </BarChart>
                    </ResponsiveContainer>
                  </CardContent>
                </Card>
              </div>

              <Card>
                <CardHeader>
                  <CardTitle>Career Outcomes Funnel</CardTitle>
                  <CardDescription>
                    Student progression through career development stages
                  </CardDescription>
                </CardHeader>
                <CardContent className="h-80">
                  <ResponsiveContainer width="100%" height="100%">
                    <BarChart
                      layout="vertical"
                      data={[
                        { stage: "Registered", count: students.length, percentage: 100 },
                        { stage: "Profile Complete", count: Math.floor(students.length * 0.75), percentage: 75 },
                        { stage: "Resume Created", count: Math.floor(students.length * 0.60), percentage: 60 },
                        { stage: "Applied to Jobs", count: Math.floor(students.length * 0.45), percentage: 45 },
                        { stage: "Interview Stage", count: Math.floor(students.length * 0.25), percentage: 25 },
                        { stage: "Offer Received", count: Math.floor(students.length * 0.15), percentage: 15 },
                      ]}
                      margin={{ top: 20, right: 30, left: 120, bottom: 5 }}
                    >
                      <CartesianGrid strokeDasharray="3 3" />
                      <XAxis type="number" />
                      <YAxis dataKey="stage" type="category" width={110} />
                      <Tooltip
                        formatter={(value, name, props) => [
                          `${value} students (${props.payload.percentage}%)`,
                          "Count"
                        ]}
                      />
                      <Bar dataKey="count" fill="#4F46E5" name="Students">
                        <LabelList
                          dataKey="percentage"
                          position="right"
                          formatter={(value: number) => `${value}%`}
                        />
                      </Bar>
                    </BarChart>
                  </ResponsiveContainer>
                </CardContent>
              </Card>
            </div>
          )}

          {/* Analytics: At-Risk */}
          {analyticsView === "risk" && (
            <div className="space-y-6">
              <div className="grid grid-cols-1 md:grid-cols-3 gap-4">
                <Card>
                  <CardHeader className="pb-2">
                    <CardTitle className="text-base font-medium text-red-600">
                      High Risk
                    </CardTitle>
                  </CardHeader>
                  <CardContent>
                    <div className="text-3xl font-bold">
                      {atRiskStudentsData.find(d => d.segment === "High Risk")?.count || 0}
                    </div>
                    <p className="text-xs text-muted-foreground mt-1">
                      Career completion below 20%
                    </p>
                  </CardContent>
                </Card>

                <Card>
                  <CardHeader className="pb-2">
                    <CardTitle className="text-base font-medium text-orange-600">
                      Medium Risk
                    </CardTitle>
                  </CardHeader>
                  <CardContent>
                    <div className="text-3xl font-bold">
                      {atRiskStudentsData.find(d => d.segment === "Medium Risk")?.count || 0}
                    </div>
                    <p className="text-xs text-muted-foreground mt-1">
                      Career completion 20-50%
                    </p>
                  </CardContent>
                </Card>

                <Card>
                  <CardHeader className="pb-2">
                    <CardTitle className="text-base font-medium text-green-600">
                      Low Risk
                    </CardTitle>
                  </CardHeader>
                  <CardContent>
                    <div className="text-3xl font-bold">
                      {atRiskStudentsData.find(d => d.segment === "Low Risk")?.count || 0}
                    </div>
                    <p className="text-xs text-muted-foreground mt-1">
                      Career completion above 50%
                    </p>
                  </CardContent>
                </Card>
              </div>

              <div className="grid grid-cols-1 lg:grid-cols-2 gap-6">
                <Card>
                  <CardHeader>
                    <CardTitle>At-Risk Students Segment</CardTitle>
                    <CardDescription>
                      Distribution of students by risk level
                    </CardDescription>
                  </CardHeader>
                  <CardContent className="h-80">
                    <ResponsiveContainer width="100%" height="100%">
                      <PieChart>
                        <Pie
                          data={atRiskStudentsData}
                          dataKey="count"
                          nameKey="segment"
                          cx="50%"
                          cy="50%"
                          outerRadius={80}
                          label={({ value, percent }) => `${value} (${(percent * 100).toFixed(0)}%)`}
                          labelLine={true}
                        >
                          {atRiskStudentsData.map((entry, index) => (
                            <Cell
                              key={`cell-${index}`}
                              fill={["#EF4444", "#F59E0B", "#10B981"][index]}
                            />
                          ))}
                        </Pie>
                        <Tooltip />
                        <Legend />
                      </PieChart>
                    </ResponsiveContainer>
                  </CardContent>
                </Card>

                <Card>
                  <CardHeader>
                    <CardTitle>Feature Engagement by Risk Level</CardTitle>
                    <CardDescription>
                      Average feature usage for at-risk students
                    </CardDescription>
                  </CardHeader>
                  <CardContent className="h-80">
                    <ResponsiveContainer width="100%" height="100%">
                      <BarChart
                        data={[
                          { feature: "Resume Builder", highRisk: 0.2, mediumRisk: 1.5, lowRisk: 3.2 },
                          { feature: "Applications", highRisk: 0.1, mediumRisk: 0.8, lowRisk: 2.5 },
                          { feature: "Goals", highRisk: 0.3, mediumRisk: 1.2, lowRisk: 2.8 },
                          { feature: "Networking", highRisk: 0.1, mediumRisk: 0.5, lowRisk: 1.9 },
                        ]}
                        margin={{ top: 20, right: 30, left: 20, bottom: 5 }}
                      >
                        <CartesianGrid strokeDasharray="3 3" />
                        <XAxis dataKey="feature" />
                        <YAxis />
                        <Tooltip />
                        <Legend />
                        <Bar dataKey="highRisk" fill="#EF4444" name="High Risk" />
                        <Bar dataKey="mediumRisk" fill="#F59E0B" name="Medium Risk" />
                        <Bar dataKey="lowRisk" fill="#10B981" name="Low Risk" />
                      </BarChart>
                    </ResponsiveContainer>
                  </CardContent>
                </Card>
              </div>

              <Card>
                <CardHeader>
                  <CardTitle>At-Risk Students List</CardTitle>
                  <CardDescription>
                    Students requiring immediate attention
                  </CardDescription>
                </CardHeader>
                <CardContent>
                  <Table>
                    <TableHeader>
                      <TableRow>
                        <TableHead>Name</TableHead>
                        <TableHead>Email</TableHead>
                        <TableHead>Risk Level</TableHead>
                        <TableHead>Last Active</TableHead>
                        <TableHead>Actions</TableHead>
                      </TableRow>
                    </TableHeader>
                    <TableBody>
                      {students.slice(0, 5).map((s: any, index: number) => {
                        const riskLevel =
                          index < 1 ? "high" : index < 3 ? "medium" : "low";
                        const daysAgo = index < 1 ? 18 : index < 3 ? 9 : 3;
                        return (
                          <TableRow key={s._id}>
                            <TableCell className="font-medium">
                              {s.name || "Unknown"}
                            </TableCell>
                            <TableCell>{s.email}</TableCell>
                            <TableCell>
                              <Badge
                                variant={
                                  riskLevel === "high"
                                    ? "destructive"
                                    : riskLevel === "medium"
                                      ? "default"
                                      : "secondary"
                                }
                                className={
                                  riskLevel === "medium" ? "bg-orange-600" : ""
                                }
                              >
                                {riskLevel.toUpperCase()}
                              </Badge>
                            </TableCell>
                            <TableCell className="text-sm text-muted-foreground">
                              {daysAgo} days ago
                            </TableCell>
                            <TableCell>
                              <Button size="sm" variant="outline">
                                <Mail className="h-3 w-3 mr-1" />
                                Send Reminder
                              </Button>
                            </TableCell>
                          </TableRow>
                        );
                      })}
                    </TableBody>
                  </Table>
                </CardContent>
              </Card>
            </div>
          )}
        </div>
      )}

      {/* Students Tab Content */}
      {(activeTab === "students-list" ||
        activeTab === "students-progress" ||
        activeTab === "invite-students") && (
        <div className="space-y-6">
          {/* Internal Toggle for Students Tab */}
          <div className="flex gap-4">
            <Button
              variant={activeTab === "students-list" ? "default" : "outline"}
              onClick={() => setActiveTab("students-list")}
              className={activeTab === "students-list" ? "bg-[#0C29AB]" : ""}
            >
              Students
            </Button>
            <Button
              variant={
                activeTab === "students-progress" ? "default" : "outline"
              }
              onClick={() => setActiveTab("students-progress")}
              className={
                activeTab === "students-progress" ? "bg-[#0C29AB]" : ""
              }
            >
              Student Progress
            </Button>
            <Button
              variant={activeTab === "invite-students" ? "default" : "outline"}
              onClick={() => setActiveTab("invite-students")}
              className={activeTab === "invite-students" ? "bg-[#0C29AB]" : ""}
            >
              Invite Students
            </Button>
          </div>

          <div className="space-y-6">
            {/* Students List View */}
            {activeTab === "students-list" && (
              <>
                <div className="grid grid-cols-1 md:grid-cols-2 lg:grid-cols-4 gap-4">
                  <Card>
                    <CardHeader className="pb-2">
                      <CardTitle className="text-base font-medium">
                        Total Students
                      </CardTitle>
                    </CardHeader>
                    <CardContent>
                      <div className="flex items-center">
                        <Users className="h-5 w-5 text-muted-foreground mr-2" />
                        <div className="text-2xl font-bold">
                          {students.filter((s: any) => s.role === "user").length}
                        </div>
                      </div>
                    </CardContent>
                  </Card>

                  <Card>
                    <CardHeader className="pb-2">
                      <CardTitle className="text-base font-medium">
                        Active Users
                      </CardTitle>
                    </CardHeader>
                    <CardContent>
                      <div className="flex items-center">
                        <Users className="h-5 w-5 text-muted-foreground mr-2" />
                        <div className="text-2xl font-bold">
                          {
                            students.filter(
                              (s: any) =>
                                s.last_active &&
                                Date.now() - s.last_active <
                                  30 * 24 * 60 * 60 * 1000,
                            ).length
                          }
                        </div>
                      </div>
                      <div className="text-xs text-muted-foreground mt-1">
                        Last 30 days
                      </div>
                    </CardContent>
                  </Card>

                  <Card>
                    <CardHeader className="pb-2">
                      <CardTitle className="text-base font-medium">
                        New This Month
                      </CardTitle>
                    </CardHeader>
                    <CardContent>
                      <div className="flex items-center">
                        <Users className="h-5 w-5 text-muted-foreground mr-2" />
                        <div className="text-2xl font-bold">
                          {
                            students.filter(
                              (s: any) =>
                                s.created_at &&
                                Date.now() - s.created_at <
                                  30 * 24 * 60 * 60 * 1000,
                            ).length
                          }
                        </div>
                      </div>
                    </CardContent>
                  </Card>

                  <Card>
                    <CardHeader className="pb-2">
                      <CardTitle className="text-base font-medium">
                        Departments
                      </CardTitle>
                    </CardHeader>
                    <CardContent>
                      <div className="flex items-center">
                        <GraduationCap className="h-5 w-5 text-muted-foreground mr-2" />
                        <div className="text-2xl font-bold">
                          {
                            new Set(
                              students
                                .map((s: any) => s.department_id)
                                .filter(Boolean),
                            ).size
                          }
                        </div>
                      </div>
                    </CardContent>
                  </Card>
                </div>

                <Card>
                  <CardHeader>
                    <CardTitle>All Students</CardTitle>
                    <CardDescription>
                      Complete list of enrolled students
                    </CardDescription>
                  </CardHeader>
                  <CardContent>
                    <Table>
                      <TableHeader>
                        <TableRow>
                          <TableHead className="w-12"></TableHead>
                          <TableHead>Name</TableHead>
                          <TableHead>Email</TableHead>
                          <TableHead>Role</TableHead>
                          <TableHead>Department</TableHead>
                          <TableHead>Joined</TableHead>
                          <TableHead>Last Active</TableHead>
                          <TableHead className="w-12"></TableHead>
                        </TableRow>
                      </TableHeader>
                      <TableBody>
                        {students
                          .sort(
                            (a: any, b: any) =>
                              (b.created_at || 0) - (a.created_at || 0),
                          )
                          .map((s: any) => {
                            const dept = departments.find(
                              (d: any) => d._id === s.department_id,
                            );
                            return (
                              <TableRow key={s._id}>
                                <TableCell>
                                  <Avatar className="h-8 w-8">
                                    <AvatarImage src={s.imageUrl} />
                                    <AvatarFallback>
                                      {(s.name || "U")
                                        .split(" ")
                                        .map((n: string) => n[0])
                                        .join("")
                                        .toUpperCase()
                                        .slice(0, 2)}
                                    </AvatarFallback>
                                  </Avatar>
                                </TableCell>
                                <TableCell
                                  className="font-medium cursor-pointer hover:underline"
                                  onClick={() => router.push(`/profile/${s.clerkId}`)}
                                >
                                  {s.name || "Unknown"}
                                </TableCell>
                                <TableCell>{s.email}</TableCell>
                                <TableCell className="uppercase text-xs text-muted-foreground">
                                  {s.role}
                                </TableCell>
                                <TableCell>
                                  {dept?.name || "Not assigned"}
                                </TableCell>
                                <TableCell className="text-xs text-muted-foreground">
                                  {s.created_at
                                    ? new Date(
                                        s.created_at,
                                      ).toLocaleDateString()
                                    : "Unknown"}
                                </TableCell>
                                <TableCell className="text-xs text-muted-foreground">
                                  {s.last_active
                                    ? new Date(
                                        s.last_active,
                                      ).toLocaleDateString()
                                    : "Never"}
                                </TableCell>
                                <TableCell>
                                  <DropdownMenu>
                                    <DropdownMenuTrigger asChild>
                                      <Button
                                        variant="ghost"
                                        size="sm"
                                        className="h-8 w-8 p-0"
                                      >
                                        <MoreVertical className="h-4 w-4" />
                                      </Button>
                                    </DropdownMenuTrigger>
                                    <DropdownMenuContent align="end">
                                      <DropdownMenuItem
                                        onClick={() =>
                                          router.push(`/profile/${s.clerkId}`)
                                        }
                                      >
                                        View Profile
                                      </DropdownMenuItem>
                                      <DropdownMenuItem
                                        onClick={() => {
                                          // Handle edit action
                                        }}
                                      >
                                        Edit Student
                                      </DropdownMenuItem>
                                    </DropdownMenuContent>
                                  </DropdownMenu>
                                </TableCell>
                              </TableRow>
                            );
                          })}
                      </TableBody>
                    </Table>
                  </CardContent>
                  <CardFooter className="text-sm text-muted-foreground">
                    Showing all {students.length} enrolled students
                  </CardFooter>
                </Card>
              </>
            )}

            {/* Student Progress View */}
            {activeTab === "students-progress" && (
              <>
                <div className="grid grid-cols-1 md:grid-cols-2 lg:grid-cols-4 gap-4">
                  <Card>
                    <CardHeader className="pb-2">
                      <CardTitle className="text-base font-medium">
                        Goals Completed
                      </CardTitle>
                    </CardHeader>
                    <CardContent>
                      <div className="flex items-center">
                        <Target className="h-5 w-5 text-muted-foreground mr-2" />
                        <div className="text-2xl font-bold">
                          {studentMetrics?.totalGoals || 0}
                        </div>
                      </div>
                      <div className="text-xs text-muted-foreground mt-1">
                        Career goals created
                      </div>
                    </CardContent>
                  </Card>

                  <Card>
                    <CardHeader className="pb-2">
                      <CardTitle className="text-base font-medium">
                        Applications Submitted
                      </CardTitle>
                    </CardHeader>
                    <CardContent>
                      <div className="flex items-center">
                        <ClipboardList className="h-5 w-5 text-muted-foreground mr-2" />
                        <div className="text-2xl font-bold">
                          {studentMetrics?.totalApplications || 0}
                        </div>
                      </div>
                      <div className="text-xs text-muted-foreground mt-1">
                        Job applications
                      </div>
                    </CardContent>
                  </Card>

                  <Card>
                    <CardHeader className="pb-2">
                      <CardTitle className="text-base font-medium">
                        Resumes Created
                      </CardTitle>
                    </CardHeader>
                    <CardContent>
                      <div className="flex items-center">
                        <FileText className="h-5 w-5 text-muted-foreground mr-2" />
                        <div className="text-2xl font-bold">
                          {studentMetrics?.totalResumes || 0}
                        </div>
                      </div>
                      <div className="text-xs text-muted-foreground mt-1">
                        Professional documents
                      </div>
                    </CardContent>
                  </Card>

                  <Card>
                    <CardHeader className="pb-2">
                      <CardTitle className="text-base font-medium">
                        Cover Letters
                      </CardTitle>
                    </CardHeader>
                    <CardContent>
                      <div className="flex items-center">
                        <Mail className="h-5 w-5 text-muted-foreground mr-2" />
                        <div className="text-2xl font-bold">
                          {studentMetrics?.totalCoverLetters || 0}
                        </div>
                      </div>
                      <div className="text-xs text-muted-foreground mt-1">
                        Application materials
                      </div>
                    </CardContent>
                  </Card>
                </div>

                {/* Individual Student Progress Table */}
                <Card>
                  <CardHeader>
                    <CardTitle>Student Progress Details</CardTitle>
                    <CardDescription>
                      Individual student progress tracking
                    </CardDescription>
                  </CardHeader>
                  <CardContent>
                    <Table>
                      <TableHeader>
                        <TableRow>
                          <TableHead>Student Name</TableHead>
                          <TableHead>Goals</TableHead>
                          <TableHead>Applications</TableHead>
                          <TableHead>Resumes</TableHead>
                          <TableHead>Cover Letters</TableHead>
                          <TableHead>Overall Progress</TableHead>
                        </TableRow>
                      </TableHeader>
                      <TableBody>
                        {(studentProgress || [])
                          .slice(0, 10)
                          .map((progress: any) => {
                            return (
                              <TableRow key={progress.studentId}>
                                <TableCell className="font-medium">
                                  {progress.name}
                                </TableCell>
                                <TableCell>
                                  <Badge variant="secondary">
                                    {progress.goals}
                                  </Badge>
                                </TableCell>
                                <TableCell>
                                  <Badge variant="outline">
                                    {progress.applications}
                                  </Badge>
                                </TableCell>
                                <TableCell>
                                  <Badge variant="outline">{progress.resumes}</Badge>
                                </TableCell>
                                <TableCell>
                                  <Badge variant="outline">
                                    {progress.coverLetters}
                                  </Badge>
                                </TableCell>
                                <TableCell>
                                  <div className="flex items-center gap-2">
                                    <Progress
                                      value={progress.completion}
                                      className="w-16 h-2"
                                    />
                                    <span className="text-sm font-medium">
                                      {progress.completion}%
                                    </span>
                                  </div>
                                </TableCell>
                              </TableRow>
                            );
                          })}
                      </TableBody>
                    </Table>
                  </CardContent>
                  <CardFooter className="text-sm text-muted-foreground">
                    Showing progress for {Math.min(10, studentProgress?.length || 0)}{" "}
                    students
                  </CardFooter>
                </Card>

                {/* Progress Summary by Department */}
                <Card>
                  <CardHeader>
                    <CardTitle>Progress Summary by Department</CardTitle>
                    <CardDescription>
                      Average progress metrics across departments
                    </CardDescription>
                  </CardHeader>
                  <CardContent>
                    <div className="grid grid-cols-1 md:grid-cols-2 lg:grid-cols-3 gap-4">
                      {departments.map((d: any) => {
                        const deptStudents = students.filter(
                          (s: any) => s.department_id === d._id,
                        );
                        const deptProgress = (studentProgress || []).filter(
                          (p: any) => students.some((s: any) => s._id === p.studentId && s.department_id === d._id)
                        );
                        const avgProgress =
                          deptProgress.length > 0
                            ? Math.round(
                                deptProgress.reduce((sum: number, p: any) => sum + p.completion, 0) / deptProgress.length
                              )
                            : 0;

                        return (
                          <Card key={String(d._id)}>
                            <CardHeader className="pb-2">
                              <div className="flex items-center justify-between gap-2">
                                <CardTitle className="text-lg">
                                  {d.name}
                                </CardTitle>
                                {d.code && (
                                  <Badge variant="outline">{d.code}</Badge>
                                )}
                              </div>
                            </CardHeader>
                            <CardContent>
                              <div className="space-y-3">
                                <div className="flex items-center justify-between">
                                  <span className="text-sm text-muted-foreground">
                                    Students
                                  </span>
                                  <span className="font-medium">
                                    {deptStudents.length}
                                  </span>
                                </div>
                                <div className="space-y-2">
                                  <div className="flex items-center justify-between">
                                    <span className="text-sm text-muted-foreground">
                                      Avg Progress
                                    </span>
                                    <span className="font-medium">
                                      {avgProgress}%
                                    </span>
                                  </div>
                                  <Progress
                                    value={avgProgress}
                                    className="h-2"
                                  />
                                </div>
                              </div>
                            </CardContent>
                          </Card>
                        );
                      })}
                    </div>
                  </CardContent>
                </Card>
              </>
            )}

            {/* Invite Students View */}
            {activeTab === "invite-students" && (
              <>
                <Card>
                  <CardHeader>
                    <CardTitle>Invite Students</CardTitle>
                    <CardDescription>
                      Bulk invite students to join the Ascentful Career
                      Development platform
                    </CardDescription>
                  </CardHeader>
                  <CardContent className="space-y-4">
                    <div>
                      <Label className="text-sm font-medium">
                        Send Invitations
                      </Label>
                      <div className="text-sm text-muted-foreground mt-1">
                        Invite students to join the Ascentful Career Development
                        Platform for your university. This platform will help
                        them prepare for their career development journey.
                      </div>
                    </div>

                    <div className="flex items-center gap-2">
                      <input
                        id="studentEmailsCsv"
                        type="file"
                        accept=".csv,text/csv"
                        className="hidden"
                        onChange={async (e) => {
                          const f = e.target.files?.[0];
                          if (!f) return;
                          setImportingEmails(true);
                          try {
                            const text = await f.text();
                            // Basic parse: collect tokens that look like emails
                            const emailsFromCsv = Array.from(
                              text.matchAll(
                                /[A-Z0-9._%+-]+@[A-Z0-9.-]+\.[A-Z]{2,}/gi,
                              ),
                            ).map((m) => m[0]);
                            const combined = [
                              assignText,
                              emailsFromCsv.join("\n"),
                            ]
                              .filter(Boolean)
                              .join("\n");
                            setAssignText(combined);
                          } finally {
                            setImportingEmails(false);
                          }
                        }}
                      />
                      <Button
                        variant="outline"
                        size="sm"
                        onClick={() =>
                          document.getElementById("studentEmailsCsv")?.click()
                        }
                        disabled={importingEmails}
                      >
                        {importingEmails ? "Parsing..." : "Upload CSV"}
                      </Button>
                    </div>
                  </CardContent>
                </Card>

                <Card>
                  <CardHeader>
                    <CardTitle>Email Addresses</CardTitle>
                    <CardDescription>
                      Enter student email addresses to invite
                    </CardDescription>
                  </CardHeader>
                  <CardContent>
                    <div className="space-y-3">
                      <div>
                        <Label className="text-sm">
                          Student Email Addresses
                        </Label>
                        <Textarea
                          placeholder="Enter one email per line or comma-separated&#10;Example:&#10;student1@university.edu&#10;student2@university.edu"
                          rows={8}
                          value={assignText}
                          onChange={(e) => setAssignText(e.target.value)}
                        />
                        <div className="text-xs text-muted-foreground mt-1">
                          <strong>Note:</strong> An activation email will be
                          sent to each address, allowing recipients to activate
                          their account and access university resources. No
                          prior signup required.
                        </div>
                      </div>

                      <div className="flex items-center gap-2">
                        <Label className="text-sm">
                          Default role for invited students:
                        </Label>
                        <div className="flex gap-2">
                          <Button
                            variant={
                              assignRole === "user" ? "default" : "outline"
                            }
                            size="sm"
                            onClick={() => setAssignRole("user")}
                          >
                            Student
                          </Button>
                          <Button
                            variant={
                              assignRole === "staff" ? "default" : "outline"
                            }
                            size="sm"
                            onClick={() => setAssignRole("staff")}
                          >
                            Advisor / Staff
                          </Button>
                        </div>
                      </div>
                    </div>
                  </CardContent>
                  <CardFooter className="flex justify-between">
                    <div className="text-sm text-muted-foreground">
                      {
                        assignText.split(/[\n,]+/).filter((e) => e.trim())
                          .length
                      }{" "}
                      email(s) ready to invite
                    </div>
                    <Button
                      onClick={async () => {
                        if (!clerkUser?.id) {
                          toast({
                            title: "Authentication required",
                            description: "Please sign in to send invitations",
                            variant: "destructive",
                          });
                          return;
                        }

                        const emails = Array.from(
                          new Set(
                            assignText
                              .split(/[\n,]+/)
                              .map((e) => e.trim())
                              .filter(Boolean),
                          ),
                        );
                        if (emails.length === 0) {
                          toast({
                            title: "No emails provided",
                            description:
                              "Please enter at least one email address",
                            variant: "destructive",
                          });
                          return;
                        }

                        setAssigning(true);
                        let successCount = 0;
                        let errorCount = 0;
                        const errors: string[] = [];

                        try {
                          // Step 1: Assign students in Convex (creates pending users or updates existing)
                          for (const email of emails) {
                            try {
                              await assignStudent({
                                clerkId: clerkUser.id,
                                email,
                                role: assignRole,
                                departmentId: selectedProgram !== "none" ? selectedProgram : undefined,
                              });
                              successCount++;
                            } catch (e: any) {
                              errorCount++;
                              errors.push(
                                `${email}: ${e?.message || "Unknown error"}`,
                              );
                            }
                          }

                          // Step 2: Send activation emails via API
                          if (successCount > 0) {
                            try {
                              const response = await fetch(
                                "/api/university/send-invitations",
                                {
                                  method: "POST",
                                  headers: {
                                    "Content-Type": "application/json",
                                  },
                                  body: JSON.stringify({
                                    emails: emails.slice(0, successCount),
                                  }),
                                },
                              );

                              if (!response.ok) {
                                console.error(
                                  "Failed to send some activation emails",
                                );
                              }
                            } catch (emailError) {
                              console.error(
                                "Error sending activation emails:",
                                emailError,
                              );
                              // Don't fail the whole operation if email sending fails
                            }
                          }

                          if (successCount > 0) {
                            toast({
                              title: "Students assigned successfully",
                              description: `${successCount} student(s) assigned and activation email(s) sent${errorCount > 0 ? `. ${errorCount} failed` : ""}`,
                              variant: errorCount > 0 ? "default" : "success",
                            });
                          }

                          if (errorCount > 0 && successCount === 0) {
                            toast({
                              title: "Assignment failed",
                              description:
                                errors.slice(0, 3).join("; ") +
                                (errors.length > 3 ? "..." : ""),
                              variant: "destructive",
                            });
                          }

                          if (successCount > 0) {
                            setAssignOpen(false);
                            setAssignText("");
                          }
                        } catch (e: any) {
                          toast({
                            title: "Failed to send invitations",
                            description:
                              e?.message || "An unexpected error occurred",
                            variant: "destructive",
                          });
                        } finally {
                          setAssigning(false);
                        }
                      }}
                      disabled={assigning || !assignText.trim()}
                    >
                      {assigning
                        ? "Sending..."
                        : `Send ${assignText.split(/[\n,]+/).filter((e) => e.trim()).length} Invitation(s)`}
                    </Button>
                  </CardFooter>
                </Card>
              </>
            )}
          </div>
        </div>
      )}

      {/* Departments Tab Content */}
      {activeTab === "departments" && (
        <div className="space-y-6">
          {/* Department Stat Cards */}
          <div className="grid grid-cols-1 md:grid-cols-2 lg:grid-cols-4 gap-4 mb-6">
            <Card>
              <CardHeader className="pb-2">
                <CardTitle className="text-base font-medium">
                  Total Departments
                </CardTitle>
              </CardHeader>
              <CardContent>
                <div className="flex items-center">
                  <GraduationCap className="h-5 w-5 text-muted-foreground mr-2" />
                  <div className="text-2xl font-bold">{departments.length}</div>
                </div>
                <div className="text-xs text-muted-foreground mt-1">
                  Academic departments
                </div>
              </CardContent>
            </Card>

            <Card>
              <CardHeader className="pb-2">
                <CardTitle className="text-base font-medium">
                  Average Students/Dept
                </CardTitle>
              </CardHeader>
              <CardContent>
                <div className="flex items-center">
                  <Users className="h-5 w-5 text-muted-foreground mr-2" />
                  <div className="text-2xl font-bold">
                    {departments.length > 0
                      ? Math.round(students.length / departments.length)
                      : 0}
                  </div>
                </div>
                <div className="text-xs text-muted-foreground mt-1">
                  Student distribution
                </div>
              </CardContent>
            </Card>

            <Card>
              <CardHeader className="pb-2">
                <CardTitle className="text-base font-medium">
                  Highest Enrollment
                </CardTitle>
              </CardHeader>
              <CardContent>
                <div className="flex items-center">
                  <Award className="h-5 w-5 text-muted-foreground mr-2" />
                  <div className="text-lg font-bold">
                    {departments.length > 0
                      ? departments.reduce((max, d) =>
                          students.filter((s: any) => s.department_id === d._id)
                            .length >
                          students.filter(
                            (s: any) => s.department_id === max._id,
                          ).length
                            ? d
                            : max,
                        ).name
                      : "N/A"}
                  </div>
                </div>
                <div className="text-xs text-muted-foreground mt-1">
                  Largest department
                </div>
              </CardContent>
            </Card>

            <Card>
              <CardHeader className="pb-2">
                <CardTitle className="text-base font-medium">
                  Avg Utilization
                </CardTitle>
              </CardHeader>
              <CardContent>
                <div className="flex items-center">
                  <BarChartIcon className="h-5 w-5 text-muted-foreground mr-2" />
                  <div className="text-2xl font-bold">
                    {Math.round(Math.random() * 20 + 75)}%
                  </div>
                </div>
                <div className="text-xs text-muted-foreground mt-1">
                  Department usage
                </div>
              </CardContent>
            </Card>
          </div>

          {/* Department Usage Charts */}
          <div className="grid grid-cols-1 lg:grid-cols-2 gap-6">
            {/* Department Student Distribution */}
            <Card>
              <CardHeader>
                <CardTitle>Student Distribution by Department</CardTitle>
                <CardDescription>
                  Enrollment breakdown across academic departments
                </CardDescription>
              </CardHeader>
              <CardContent className="h-80">
                <ResponsiveContainer width="100%" height="100%">
                  <PieChart>
                    <Pie
                      data={departments.map((d: any, index: number) => {
                        const deptStudents = students.filter(
                          (s: any) => s.department_id === d._id,
                        );
                        const percentage =
                          departments.length > 0
                            ? Math.round(
                                (deptStudents.length / students.length) * 100,
                              )
                            : 0;
                        return {
                          name: d.name,
                          value: percentage,
                          students: deptStudents.length,
                          color: [
                            "#4F46E5",
                            "#10B981",
                            "#F59E0B",
                            "#EC4899",
                            "#8B5CF6",
                            "#06B6D4",
                          ][index % 6],
                        };
                      })}
                      dataKey="value"
                      nameKey="name"
                      cx="50%"
                      cy="50%"
                      outerRadius={80}
                      label={({ value }) => `${value}%`}
                      labelLine={true}
                    >
                      {departments.map((entry, index) => (
                        <Cell
                          key={`cell-${index}`}
                          fill={
                            [
                              "#4F46E5",
                              "#10B981",
                              "#F59E0B",
                              "#EC4899",
                              "#8B5CF6",
                              "#06B6D4",
                            ][index % 6]
                          }
                        />
                      ))}
                    </Pie>
                    <Tooltip formatter={(value, name) => [`${value}%`, name]} />
                    <Legend />
                  </PieChart>
                </ResponsiveContainer>
              </CardContent>
            </Card>

            {/* Department Utilization Trends */}
            <Card>
              <CardHeader>
                <CardTitle>Department Utilization Trends</CardTitle>
                <CardDescription>
                  Student engagement and activity by department
                </CardDescription>
              </CardHeader>
              <CardContent className="h-80">
                {!departments || departments.length === 0 ? (
                  <div className="flex items-center justify-center h-full text-muted-foreground">
                    <div className="text-center">
                      <p className="text-sm">No department data available</p>
                      <p className="text-xs mt-2">Create departments to see utilization trends</p>
                    </div>
                  </div>
                ) : (
                  <ResponsiveContainer width="100%" height="100%">
                    <BarChart
                      data={
                        departments.length > 0
                          ? departments.map((d: any, index: number) => {
                              const deptStudents = students.filter(
                                (s: any) => s.department_id === d._id,
                              );
                              const deptProgress = (studentProgress || []).filter(
                                (p: any) => students.some((s: any) => s._id === p.studentId && s.department_id === d._id)
                              );
                              const avgProgress =
                                deptProgress.length > 0
                                  ? Math.round(
                                      deptProgress.reduce((sum: number, p: any) => sum + p.completion, 0) / deptProgress.length
                                    )
                                  : 0;
                              // Calculate utilization as percentage of students with any activity
                              const activeStudents = deptProgress.filter((p: any) => p.completion > 0).length;
                              const utilization = deptStudents.length > 0
                                ? Math.round((activeStudents / deptStudents.length) * 100)
                                : 0;
                              return {
                                name: d.code || d.name.substring(0, 15),
                                students: deptStudents.length,
                                utilization: utilization,
                                avgProgress: avgProgress,
                              };
                            })
                          : []
                      }
                      margin={{ top: 20, right: 30, left: 20, bottom: 5 }}
                    >
                      <CartesianGrid strokeDasharray="3 3" />
                      <XAxis dataKey="name" />
                      <YAxis />
                      <Tooltip />
                      <Legend />
                      <Bar dataKey="students" fill="#4F46E5" name="Students">
                        <LabelList dataKey="students" position="top" />
                      </Bar>
                      <Bar
                        dataKey="utilization"
                        fill="#10B981"
                        name="Utilization %"
                      >
                        <LabelList
                          dataKey="utilization"
                          position="top"
                          formatter={(value: number) => `${value}%`}
                        />
                      </Bar>
                      <Bar
                        dataKey="avgProgress"
                        fill="#F59E0B"
                      name="Avg Progress %"
                    >
                      <LabelList
                        dataKey="avgProgress"
                        position="top"
                        formatter={(value: number) => `${value}%`}
                      />
                    </Bar>
                  </BarChart>
                </ResponsiveContainer>
                )}
              </CardContent>
            </Card>
          </div>

          {/* Department Activity Chart */}
          <Card>
            <CardHeader>
              <CardTitle>Department Activity Overview</CardTitle>
              <CardDescription>
                Monthly activity trends across all departments
              </CardDescription>
            </CardHeader>
            <CardContent className="h-80">
              <ResponsiveContainer width="100%" height="100%">
                <LineChart
                  data={[
                    {
                      month: "Jan",
                      cs: 45,
                      business: 32,
                      engineering: 28,
                      arts: 18,
                    },
                    {
                      month: "Feb",
                      cs: 52,
                      business: 38,
                      engineering: 31,
                      arts: 22,
                    },
                    {
                      month: "Mar",
                      cs: 48,
                      business: 35,
                      engineering: 29,
                      arts: 20,
                    },
                    {
                      month: "Apr",
                      cs: 58,
                      business: 42,
                      engineering: 35,
                      arts: 25,
                    },
                    {
                      month: "May",
                      cs: 65,
                      business: 45,
                      engineering: 38,
                      arts: 28,
                    },
                    {
                      month: "Jun",
                      cs: 72,
                      business: 48,
                      engineering: 42,
                      arts: 31,
                    },
                  ]}
                >
                  <CartesianGrid strokeDasharray="3 3" />
                  <XAxis dataKey="month" />
                  <YAxis />
                  <Tooltip />
                  <Legend />
                  <Line
                    type="monotone"
                    dataKey="cs"
                    stroke="#4F46E5"
                    strokeWidth={2}
                    name="Computer Science"
                  />
                  <Line
                    type="monotone"
                    dataKey="business"
                    stroke="#10B981"
                    strokeWidth={2}
                    name="Business"
                  />
                  <Line
                    type="monotone"
                    dataKey="engineering"
                    stroke="#F59E0B"
                    strokeWidth={2}
                    name="Engineering"
                  />
                  <Line
                    type="monotone"
                    dataKey="arts"
                    stroke="#EC4899"
                    strokeWidth={2}
                    name="Arts & Design"
                  />
                </LineChart>
              </ResponsiveContainer>
            </CardContent>
          </Card>

          {/* Detailed Department List */}
          <Card>
            <CardHeader>
              <CardTitle>Department Details</CardTitle>
              <CardDescription>
                Comprehensive overview of all academic departments
              </CardDescription>
            </CardHeader>
            <CardContent>
              <div className="grid grid-cols-1 md:grid-cols-2 lg:grid-cols-3 gap-4">
                {departments.map((d: any, index: number) => {
                  const deptStudents = students.filter(
                    (s: any) => s.department_id === d._id,
                  );
                  const deptProgress = (studentProgress || []).filter(
                    (p: any) => students.some((s: any) => s._id === p.studentId && s.department_id === d._id)
                  );
                  const avgProgress =
                    deptProgress.length > 0
                      ? Math.round(
                          deptProgress.reduce((sum: number, p: any) => sum + p.completion, 0) / deptProgress.length
                        )
                      : 0;
                  const activeStudents = deptProgress.filter((p: any) => p.completion > 0).length;
                  const utilization = deptStudents.length > 0
                    ? Math.round((activeStudents / deptStudents.length) * 100)
                    : 0;

                  return (
                    <Card key={String(d._id)} className="relative">
                      <CardHeader className="pb-2">
                        <div className="flex items-center justify-between gap-2">
                          <CardTitle className="text-lg">{d.name}</CardTitle>
                          {d.code && <Badge variant="outline">{d.code}</Badge>}
                        </div>
                      </CardHeader>
                      <CardContent>
                        <div className="space-y-3">
                          <div className="flex items-center justify-between">
                            <span className="text-sm text-muted-foreground">
                              Students
                            </span>
                            <span className="font-medium">
                              {deptStudents.length}
                            </span>
                          </div>
                          <div className="space-y-2">
                            <div className="flex items-center justify-between">
                              <span className="text-sm text-muted-foreground">
                                Utilization
                              </span>
                              <span className="font-medium">
                                {utilization}%
                              </span>
                            </div>
                            <Progress value={utilization} className="h-2" />
                          </div>
                          <div className="space-y-2">
                            <div className="flex items-center justify-between">
                              <span className="text-sm text-muted-foreground">
                                Avg Progress
                              </span>
                              <span className="font-medium">
                                {avgProgress}%
                              </span>
                            </div>
                            <Progress value={avgProgress} className="h-2" />
                          </div>
                          <div className="flex items-center justify-between">
                            <span className="text-sm text-muted-foreground">
                              Status
                            </span>
                            <Badge
                              variant="secondary"
                              className="bg-green-100 text-green-800"
                            >
                              Active
                            </Badge>
                          </div>
                        </div>
                      </CardContent>
                    </Card>
                  );
                })}
              </div>
            </CardContent>
          </Card>
        </div>
      )}

      {/* Platform Usage Tab Content */}
      {activeTab === "usage" && (
        <div className="space-y-6">
          {/* Platform Usage Section */}
          <Card>
            <CardHeader>
              <div className="flex items-center justify-between">
                <div>
                  <CardTitle>Platform Usage</CardTitle>
                  <CardDescription>
                    Monitor and analyze how students are using the Ascentful
                    Career Development platform.
                  </CardDescription>
                </div>
                <div className="flex gap-2">
                  <select
                    className="px-3 py-1 text-sm border rounded-md bg-gray-100 cursor-not-allowed"
                    value={usageTimeFilter}
                    disabled
                    title="Filter functionality coming soon"
                  >
                    <option>Last 7 days</option>
                    <option>Last 30 days</option>
                    <option>Last 90 days</option>
                  </select>
                  <select
                    className="px-3 py-1 text-sm border rounded-md bg-gray-100 cursor-not-allowed"
                    value={usageProgramFilter}
                    disabled
                    title="Filter functionality coming soon"
                  >
                    <option>All Programs</option>
                    <option>Computer Science</option>
                    <option>Business</option>
                    <option>Engineering</option>
                  </select>
                </div>
              </div>
            </CardHeader>
            <CardContent>
              <div className="grid grid-cols-1 md:grid-cols-2 lg:grid-cols-4 gap-4 mb-6">
                <Card>
                  <CardContent className="p-4">
                    <div className="flex items-center justify-between">
                      <div>
                        <p className="text-sm font-medium text-muted-foreground">
                          Total Logins
                        </p>
                        <p className="text-2xl font-bold">1,280</p>
                      </div>
                      <div className="text-green-600">
                        <svg
                          className="w-8 h-8"
                          fill="currentColor"
                          viewBox="0 0 20 20"
                        >
                          <path
                            fillRule="evenodd"
                            d="M5.293 7.707a1 1 0 010-1.414l4-4a1 1 0 011.414 0l4 4a1 1 0 01-1.414 1.414L11 5.414V17a1 1 0 11-2 0V5.414L6.707 7.707a1 1 0 01-1.414 0z"
                            clipRule="evenodd"
                          />
                        </svg>
                      </div>
                    </div>
                  </CardContent>
                </Card>

                <Card>
                  <CardContent className="p-4">
                    <div className="flex items-center justify-between">
                      <div>
                        <p className="text-sm font-medium text-muted-foreground">
                          Active Users
                        </p>
                        <p className="text-2xl font-bold">24</p>
                      </div>
                      <div className="text-blue-600">
                        <svg
                          className="w-8 h-8"
                          fill="currentColor"
                          viewBox="0 0 20 20"
                        >
                          <path d="M9 12l2 2 4-4m6 2a9 9 0 11-18 0 9 9 0 0118 0z" />
                        </svg>
                      </div>
                    </div>
                  </CardContent>
                </Card>

                <Card>
                  <CardContent className="p-4">
                    <div className="flex items-center justify-between">
                      <div>
                        <p className="text-sm font-medium text-muted-foreground">
                          Avg Session Time
                        </p>
                        <p className="text-2xl font-bold">28 min</p>
                      </div>
                      <div className="text-purple-600">
                        <svg
                          className="w-8 h-8"
                          fill="currentColor"
                          viewBox="0 0 20 20"
                        >
                          <path
                            fillRule="evenodd"
                            d="M10 18a8 8 0 100-16 8 8 0 000 16zm1-12a1 1 0 10-2 0v4a1 1 0 00.293.707l2.828 2.829a1 1 0 101.415-1.415L11 9.586V6z"
                            clipRule="evenodd"
                          />
                        </svg>
                      </div>
                    </div>
                  </CardContent>
                </Card>

                <Card>
                  <CardContent className="p-4">
                    <div className="flex items-center justify-between">
                      <div>
                        <p className="text-sm font-medium text-muted-foreground">
                          Feature Usage
                        </p>
                        <p className="text-2xl font-bold">16,750</p>
                      </div>
                      <div className="text-orange-600">
                        <svg
                          className="w-8 h-8"
                          fill="currentColor"
                          viewBox="0 0 20 20"
                        >
                          <path d="M3 4a1 1 0 011-1h12a1 1 0 011 1v2a1 1 0 01-1 1H4a1 1 0 01-1-1V4zM3 10a1 1 0 011-1h6a1 1 0 011 1v6a1 1 0 01-1 1H4a1 1 0 01-1-1v-6zM14 9a1 1 0 00-1 1v6a1 1 0 001 1h2a1 1 0 001-1v-6a1 1 0 00-1-1h-2z" />
                        </svg>
                      </div>
                    </div>
                  </CardContent>
                </Card>
              </div>

              <div className="flex gap-2 mb-4">
                <Button
                  variant="default"
                  size="sm"
                  disabled
                  className="bg-[#0C29AB] cursor-not-allowed"
                  title="View switching coming soon"
                >
                  Overview
                </Button>
                <Button
                  variant="outline"
                  size="sm"
                  disabled
                  className="cursor-not-allowed"
                  title="View switching coming soon"
                >
                  Features
                </Button>
                <Button
                  variant="outline"
                  size="sm"
                  disabled
                  className="cursor-not-allowed"
                  title="View switching coming soon"
                >
                  Programs
                </Button>
              </div>

              {/* Monthly Activity Chart */}
              <div className="h-80">
                <ResponsiveContainer width="100%" height="100%">
                  <LineChart
                    data={platformUsageData}
                  >
                    <CartesianGrid strokeDasharray="3 3" />
                    <XAxis dataKey="month" />
                    <YAxis />
                    <Tooltip />
                    <Legend />
                    <Line
                      type="monotone"
                      dataKey="applications"
                      stroke="#10B981"
                      strokeWidth={2}
                      name="Applications"
                    />
                    <Line
                      type="monotone"
                      dataKey="resumes"
                      stroke="#F59E0B"
                      strokeWidth={2}
                      name="Resumes"
                    />
                    <Line
                      type="monotone"
                      dataKey="goals"
                      stroke="#4F46E5"
                      strokeWidth={2}
                      name="Goals"
                    />
                    <Line
                      type="monotone"
                      dataKey="coverLetters"
                      stroke="#EF4444"
                      strokeWidth={2}
                      name="Cover Letters"
                    />
                  </LineChart>
                </ResponsiveContainer>
              </div>
            </CardContent>
          </Card>

          {/* Recent Reports Section */}
          <Card>
            <CardHeader>
              <CardTitle>Recent Reports</CardTitle>
              <CardDescription>
                Access and download previously generated reports. (Sample data shown)
              </CardDescription>
            </CardHeader>
            <CardContent>
              <Table>
                <TableHeader>
                  <TableRow>
                    <TableHead>Report Name</TableHead>
                    <TableHead>Date</TableHead>
                    <TableHead>Type</TableHead>
                    <TableHead>Actions</TableHead>
                  </TableRow>
                </TableHeader>
                <TableBody>
                  <TableRow>
                    <TableCell className="font-medium">
                      Monthly Student Activity Report
                    </TableCell>
                    <TableCell>2024-01-15</TableCell>
                    <TableCell>Student Analytics</TableCell>
                    <TableCell>
                      <div className="flex gap-2">
                        <Button
                          variant="outline"
                          size="sm"
                          onClick={() =>
                            handleViewReport(
                              "Monthly Student Activity Report",
                              "Student Analytics"
                            )
                          }
                        >
                          View
                        </Button>
                        <Button
                          variant="outline"
                          size="sm"
                          onClick={() =>
                            handleDownloadReport(
                              "Monthly Student Activity Report",
                              "Student Analytics"
                            )
                          }
                        >
                          Download
                        </Button>
                      </div>
                    </TableCell>
                  </TableRow>
                  <TableRow>
                    <TableCell className="font-medium">
                      Department Usage Summary
                    </TableCell>
                    <TableCell>2024-01-10</TableCell>
                    <TableCell>Department Analytics</TableCell>
                    <TableCell>
                      <div className="flex gap-2">
                        <Button
                          variant="outline"
                          size="sm"
                          onClick={() =>
                            handleViewReport(
                              "Department Usage Summary",
                              "Department Analytics"
                            )
                          }
                        >
                          View
                        </Button>
                        <Button
                          variant="outline"
                          size="sm"
                          onClick={() =>
                            handleDownloadReport(
                              "Department Usage Summary",
                              "Department Analytics"
                            )
                          }
                        >
                          Download
                        </Button>
                      </div>
                    </TableCell>
                  </TableRow>
                  <TableRow>
                    <TableCell className="font-medium">
                      Feature Adoption Report
                    </TableCell>
                    <TableCell>2024-01-05</TableCell>
                    <TableCell>Platform Analytics</TableCell>
                    <TableCell>
                      <div className="flex gap-2">
                        <Button
                          variant="outline"
                          size="sm"
                          onClick={() =>
                            handleViewReport(
                              "Feature Adoption Report",
                              "Platform Analytics"
                            )
                          }
                        >
                          View
                        </Button>
                        <Button
                          variant="outline"
                          size="sm"
                          onClick={() =>
                            handleDownloadReport(
                              "Feature Adoption Report",
                              "Platform Analytics"
                            )
                          }
                        >
                          Download
                        </Button>
                      </div>
                    </TableCell>
                  </TableRow>
                </TableBody>
              </Table>
            </CardContent>
          </Card>
        </div>
      )}

      {/* Edit Student Modal */}
      <Dialog open={editOpen} onOpenChange={setEditOpen}>
        <DialogContent>
          <DialogHeader>
            <DialogTitle>Edit Student</DialogTitle>
          </DialogHeader>
          <div className="space-y-4">
            <div>
              <Label htmlFor="edit-name">Name</Label>
              <Input
                id="edit-name"
                value={editForm.name}
                onChange={(e) =>
                  setEditForm({ ...editForm, name: e.target.value })
                }
                placeholder="Student full name"
              />
            </div>
            <div>
              <Label htmlFor="edit-email">Email</Label>
              <Input
                id="edit-email"
                type="email"
                value={editForm.email}
                onChange={(e) =>
                  setEditForm({ ...editForm, email: e.target.value })
                }
                placeholder="student@university.edu"
                disabled
              />
              <p className="text-xs text-muted-foreground mt-1">
                Email cannot be changed after invitation
              </p>
            </div>
            <div>
              <Label htmlFor="edit-role">Role</Label>
              <Select
                value={editForm.role}
                onValueChange={(value) =>
                  setEditForm({ ...editForm, role: value })
                }
              >
                <SelectTrigger>
                  <SelectValue />
                </SelectTrigger>
                <SelectContent>
                  <SelectItem value="user">Student</SelectItem>
                  <SelectItem value="staff">Advisor / Staff</SelectItem>
                </SelectContent>
              </Select>
            </div>
          </div>
          <DialogFooter>
            <Button variant="outline" onClick={() => setEditOpen(false)}>
              Cancel
            </Button>
            <Button onClick={handleUpdateStudent} disabled={updatingStudent}>
              {updatingStudent ? "Updating..." : "Update Student"}
            </Button>
          </DialogFooter>
        </DialogContent>
      </Dialog>

      {/* Delete Confirmation Modal */}
      <AlertDialog open={deleteConfirmOpen} onOpenChange={setDeleteConfirmOpen}>
        <AlertDialogContent>
          <AlertDialogHeader>
            <AlertDialogTitle>Remove Student</AlertDialogTitle>
            <AlertDialogDescription>
              Are you sure you want to remove{" "}
              {studentToDelete?.name || studentToDelete?.email} from your
              university? This action cannot be undone and will revoke their
              access to all university resources.
            </AlertDialogDescription>
          </AlertDialogHeader>
          <AlertDialogFooter>
            <AlertDialogCancel>Cancel</AlertDialogCancel>
            <AlertDialogAction
              onClick={confirmDeleteStudent}
              disabled={deletingStudent}
              className="bg-red-600 hover:bg-red-700"
            >
              {deletingStudent ? "Removing..." : "Remove Student"}
            </AlertDialogAction>
          </AlertDialogFooter>
        </AlertDialogContent>
      </AlertDialog>

      {/* Export Reports Dialog */}
      <Dialog open={exportDialogOpen} onOpenChange={setExportDialogOpen}>
        <DialogContent className="max-w-md">
          <DialogHeader>
            <DialogTitle>Export Report</DialogTitle>
            <DialogDescription>
              Enter a name for your report file
            </DialogDescription>
          </DialogHeader>
          <div className="space-y-4">
            <div>
              <Label htmlFor="export-filename">File Name</Label>
              <Input
                id="export-filename"
                value={exportFilename}
                onChange={(e) => setExportFilename(e.target.value)}
                placeholder="university-report"
                className="mt-2"
              />
              <p className="text-xs text-muted-foreground mt-1">
                File will be saved as: {exportFilename.trim() || "university-report"}.csv
              </p>
            </div>
          </div>
          <DialogFooter>
            <DialogClose asChild>
              <Button variant="outline">Cancel</Button>
            </DialogClose>
            <Button onClick={handleExportReports}>
              Export
            </Button>
          </DialogFooter>
        </DialogContent>
      </Dialog>

      {/* Assign Licenses Modal */}
      <Dialog open={assignOpen} onOpenChange={setAssignOpen}>
        <DialogContent className="max-w-2xl">
          <DialogHeader>
            <DialogTitle>Assign Student Licenses</DialogTitle>
            {overview && overview.licenseCapacity && (
              <div className="text-sm text-muted-foreground">
                Available seats:{" "}
                {overview.licenseCapacity - overview.activeLicenses} of{" "}
                {overview.licenseCapacity}
              </div>
            )}
          </DialogHeader>
          <div className="space-y-4">
            <div>
              <Label className="text-sm">Program/Department</Label>
              <Select
                value={selectedProgram}
                onValueChange={(value) =>
                  setSelectedProgram(value as Id<"departments"> | "none")
                }
              >
                <SelectTrigger>
                  <SelectValue placeholder="Select a program/department" />
                </SelectTrigger>
                <SelectContent>
                  <SelectItem value="none">No specific program</SelectItem>
                  {departments?.map((dept: any) => (
                    <SelectItem key={dept._id} value={dept._id}>
                      {dept.name} {dept.code && `(${dept.code})`}
                    </SelectItem>
                  ))}
                </SelectContent>
              </Select>
            </div>
            <div>
              <Label className="text-sm">Student Emails</Label>
              <Textarea
                placeholder="Enter one email per line or comma-separated&#10;Example:&#10;student1@university.edu&#10;student2@university.edu"
                rows={6}
                value={assignText}
                onChange={(e) => setAssignText(e.target.value)}
              />
              <div className="text-xs text-muted-foreground mt-1">
                <strong>Note:</strong> An activation email will be sent to each
                address, allowing recipients to activate their account and
                access university resources. No prior signup required.
              </div>
            </div>
            <div className="flex items-center gap-2">
              <Label className="text-sm">Assign role:</Label>
              <div className="flex gap-2">
                <Button
                  variant={assignRole === "user" ? "default" : "outline"}
                  size="sm"
                  onClick={() => setAssignRole("user")}
                >
                  Student
                </Button>
                <Button
                  variant={assignRole === "staff" ? "default" : "outline"}
                  size="sm"
                  onClick={() => setAssignRole("staff")}
                >
                  Advisor / Staff
                </Button>
              </div>
            </div>
            <div className="flex items-center gap-2">
              <Button
                variant="outline"
                size="sm"
                onClick={() => {
                  const csvContent =
                    'email,first_name,last_name,program,cohort,role,tags\nstudent1@university.edu,John,Doe,Computer Science,2024,student,"tag1,tag2"\nstudent2@university.edu,Jane,Smith,Business,2024,student,"tag3"';
                  const blob = new Blob([csvContent], { type: "text/csv" });
                  const url = window.URL.createObjectURL(blob);
                  const a = document.createElement("a");
                  a.href = url;
                  a.download = "student_import_template.csv";
                  document.body.appendChild(a);
                  a.click();
                  document.body.removeChild(a);
                  window.URL.revokeObjectURL(url);
                }}
              >
                Download CSV Template
              </Button>
              <input
                id="studentEmailsCsv"
                type="file"
                accept=".csv,text/csv"
                className="hidden"
                onChange={async (e) => {
                  const f = e.target.files?.[0];
                  if (!f) return;
                  setImportingEmails(true);
                  try {
                    const text = await f.text();
                    // Basic parse: collect tokens that look like emails
                    const emailsFromCsv = Array.from(
                      text.matchAll(/[A-Z0-9._%+-]+@[A-Z0-9.-]+\.[A-Z]{2,}/gi),
                    ).map((m) => m[0]);
                    const combined = [assignText, emailsFromCsv.join("\n")]
                      .filter(Boolean)
                      .join("\n");
                    setAssignText(combined);
                  } finally {
                    setImportingEmails(false);
                  }
                }}
              />
              <Button
                variant="outline"
                size="sm"
                onClick={() =>
                  document.getElementById("studentEmailsCsv")?.click()
                }
                disabled={importingEmails}
              >
                {importingEmails ? "Parsing..." : "Import CSV"}
              </Button>
            </div>
          </div>
          <DialogFooter>
            <Button variant="outline" onClick={() => setAssignOpen(false)}>
              Cancel
            </Button>
            <Button
              onClick={async () => {
                if (!clerkUser?.id) {
                  toast({
                    title: "Authentication required",
                    description: "Please sign in to assign licenses",
                    variant: "destructive",
                  });
                  return;
                }

                const emails = Array.from(
                  new Set(
                    assignText
                      .split(/[\n,]+/)
                      .map((e) => e.trim())
                      .filter(Boolean),
                  ),
                );
                if (emails.length === 0) {
                  toast({
                    title: "No emails provided",
                    description: "Please enter at least one email address",
                    variant: "destructive",
                  });
                  return;
                }

                setAssigning(true);
                let successCount = 0;
                let errorCount = 0;
                const errors: string[] = [];

                try {
                  // Step 1: Assign students in Convex (creates pending users or updates existing)
                  for (const email of emails) {
                    try {
                      await assignStudent({
                        clerkId: clerkUser.id,
                        email,
                        role: assignRole,
                        departmentId: selectedProgram !== "none" ? selectedProgram : undefined,
                      });
                      successCount++;
                    } catch (e: any) {
                      errorCount++;
                      errors.push(`${email}: ${e?.message || "Unknown error"}`);
                    }
                  }

                  // Step 2: Send activation emails via API
                  if (successCount > 0) {
                    try {
                      const response = await fetch(
                        "/api/university/send-invitations",
                        {
                          method: "POST",
                          headers: { "Content-Type": "application/json" },
                          body: JSON.stringify({
                            emails: emails.slice(0, successCount),
                          }),
                        },
                      );

                      if (!response.ok) {
                        console.error("Failed to send some activation emails");
                      }
                    } catch (emailError) {
                      console.error(
                        "Error sending activation emails:",
                        emailError,
                      );
                      // Don't fail the whole operation if email sending fails
                    }
                  }

                  if (successCount > 0) {
                    toast({
                      title: "Students assigned successfully",
                      description: `${successCount} student(s) assigned and activation email(s) sent${errorCount > 0 ? `. ${errorCount} failed` : ""}`,
                      variant: errorCount > 0 ? "default" : "success",
                    });
                  }

                  if (errorCount > 0 && successCount === 0) {
                    toast({
                      title: "Assignment failed",
                      description:
                        errors.slice(0, 3).join("; ") +
                        (errors.length > 3 ? "..." : ""),
                      variant: "destructive",
                    });
                  }

                  if (successCount > 0) {
                    setAssignOpen(false);
                    setAssignText("");
                    setSelectedProgram("none");
                  }
                } catch (e: any) {
                  toast({
                    title: "Assignment failed",
                    description: e?.message || "An unexpected error occurred",
                    variant: "destructive",
                  });
                } finally {
                  setAssigning(false);
                }
              }}
              disabled={assigning || !assignText.trim()}
            >
              {assigning ? "Assigning..." : "Assign"}
            </Button>
          </DialogFooter>
        </DialogContent>
      </Dialog>
    </div>
  );
}<|MERGE_RESOLUTION|>--- conflicted
+++ resolved
@@ -1209,175 +1209,48 @@
                 </ResponsiveContainer>
               </CardContent>
             </Card>
-          </div>
-
-<<<<<<< HEAD
-
-          <Card>
-            <CardHeader>
-              <CardTitle>Student Progress Insights</CardTitle>
-              <CardDescription>Goals in progress vs completed, applications by stage, and resume/cover letter activity</CardDescription>
-            </CardHeader>
-            <CardContent className="h-80">
-              <ResponsiveContainer width="100%" height="100%">
-                <BarChart data={[
-                  {
-                    name: 'Goals',
-                    inProgress: 45,
-                    completed: 28,
-                  },
-                  {
-                    name: 'Applications',
-                    inProgress: 12,
-                    submitted: 35,
-                    interviewing: 18,
-                    offers: 8,
-                  },
-                  {
-                    name: 'Documents',
-                    resumes: 67,
-                    coverLetters: 43,
-                  },
-                ]} margin={{ top: 40, right: 30, left: 20, bottom: 5 }}>
-                  <CartesianGrid strokeDasharray="3 3" />
-                  <XAxis dataKey="name" />
-                  <YAxis />
-                  <Tooltip />
-                  <Legend />
-                  <Bar dataKey="inProgress" fill="#4F46E5" name="In Progress">
-                    <LabelList dataKey="inProgress" position="top" />
-                  </Bar>
-                  <Bar dataKey="completed" fill="#10B981" name="Completed">
-                    <LabelList dataKey="completed" position="top" />
-                  </Bar>
-                  <Bar dataKey="submitted" fill="#F59E0B" name="Submitted">
-                    <LabelList dataKey="submitted" position="top" />
-                  </Bar>
-                  <Bar dataKey="interviewing" fill="#EF4444" name="Interviewing">
-                    <LabelList dataKey="interviewing" position="top" />
-                  </Bar>
-                  <Bar dataKey="offers" fill="#8B5CF6" name="Offers">
-                    <LabelList dataKey="offers" position="top" />
-                  </Bar>
-                  <Bar dataKey="resumes" fill="#EC4899" name="Resumes">
-                    <LabelList dataKey="resumes" position="top" />
-                  </Bar>
-                  <Bar dataKey="coverLetters" fill="#06B6D4" name="Cover Letters">
-                    <LabelList dataKey="coverLetters" position="top" />
-                  </Bar>
-                </BarChart>
-              </ResponsiveContainer>
-            </CardContent>
-          </Card>
-
-          {/* Additional Student Activity Chart */}
-          <Card>
-            <CardHeader>
-              <CardTitle>Student Activity Trends</CardTitle>
-              <CardDescription>Weekly student engagement and feature usage patterns</CardDescription>
-            </CardHeader>
-            <CardContent className="h-80">
-              <ResponsiveContainer width="100%" height="100%">
-                <LineChart data={[
-                  { week: 'Week 1', logins: 180, goals: 45, applications: 12, documents: 28 },
-                  { week: 'Week 2', logins: 210, goals: 52, applications: 18, documents: 35 },
-                  { week: 'Week 3', logins: 195, goals: 48, applications: 15, documents: 32 },
-                  { week: 'Week 4', logins: 240, goals: 58, applications: 22, documents: 41 },
-                ]}>
-                  <CartesianGrid strokeDasharray="3 3" />
-                  <XAxis dataKey="week" />
-                  <YAxis />
-                  <Tooltip />
-                  <Legend />
-                  <Line type="monotone" dataKey="logins" stroke="#4F46E5" strokeWidth={2} name="Daily Logins" />
-                  <Line type="monotone" dataKey="goals" stroke="#10B981" strokeWidth={2} name="Goals Set" />
-                  <Line type="monotone" dataKey="applications" stroke="#F59E0B" strokeWidth={2} name="Applications" />
-                  <Line type="monotone" dataKey="documents" stroke="#EC4899" strokeWidth={2} name="Documents Created" />
-                </LineChart>
-              </ResponsiveContainer>
-            </CardContent>
-          </Card>
-
-           {/* Department Distribution Chart */}
+           </div>
+
+           {/* Recent Students - Moved to bottom */}
            <Card>
              <CardHeader>
-               <CardTitle>Student Distribution by Department</CardTitle>
-               <CardDescription>Enrollment breakdown across academic departments</CardDescription>
+               <CardTitle>Recent Students</CardTitle>
+               <CardDescription>
+                 Latest users in your institution
+               </CardDescription>
              </CardHeader>
-             <CardContent className="h-80">
-               <ResponsiveContainer width="100%" height="100%">
-                 <PieChart>
-                   <Pie
-                     data={departments.map((d: any, index: number) => {
-                       const deptStudents = students.filter((s: any) => s.department_id === d._id)
-                       const percentage = students.length > 0 ? Math.round((deptStudents.length / students.length) * 100) : 0
-                       return {
-                         name: d.name,
-                         value: percentage,
-                         students: deptStudents.length,
-                         color: ['#4F46E5', '#10B981', '#F59E0B', '#EC4899', '#8B5CF6', '#06B6D4'][index % 6]
-                       }
-                     })}
-                     dataKey="value"
-                     nameKey="name"
-                     cx="50%"
-                     cy="50%"
-                     outerRadius={90}
-                     label={({ name, value, students }) => `${name}: ${value}% (${students} students)`}
-                   >
-                     {departments.map((entry, index) => (
-                       <Cell key={`cell-${index}`} fill={['#4F46E5', '#10B981', '#F59E0B', '#EC4899', '#8B5CF6', '#06B6D4'][index % 6]} />
-                     ))}
-                   </Pie>
-                   <Tooltip formatter={(value, name) => [`${value}%`, name]} />
-                   <Legend />
-                 </PieChart>
-               </ResponsiveContainer>
+             <CardContent>
+               <Table>
+                 <TableHeader>
+                   <TableRow>
+                     <TableHead>Name</TableHead>
+                     <TableHead>Email</TableHead>
+                     <TableHead>Role</TableHead>
+                   </TableRow>
+                 </TableHeader>
+                 <TableBody>
+                   {students.filter((s: any) => s.role === "user").slice(0, 8).map((s: any) => (
+                     <TableRow
+                       key={s._id}
+                       className="cursor-pointer hover:bg-gray-50"
+                       onClick={() => router.push(`/profile/${s.clerkId}`)}
+                     >
+                       <TableCell className="font-medium">{s.name}</TableCell>
+                       <TableCell>{s.email}</TableCell>
+                       <TableCell className="uppercase text-xs text-muted-foreground">
+                         {s.role}
+                       </TableCell>
+                     </TableRow>
+                   ))}
+                 </TableBody>
+               </Table>
              </CardContent>
+             <CardFooter className="text-sm text-muted-foreground">
+               Showing {Math.min(8, students.filter((s: any) => s.role === "user").length)} of {students.filter((s: any) => s.role === "user").length}
+             </CardFooter>
            </Card>
-
-=======
-          {/* Recent Students - Moved to bottom */}
->>>>>>> 1f189b05
-          <Card>
-            <CardHeader>
-              <CardTitle>Recent Students</CardTitle>
-              <CardDescription>
-                Latest users in your institution
-              </CardDescription>
-            </CardHeader>
-            <CardContent>
-              <Table>
-                <TableHeader>
-                  <TableRow>
-                    <TableHead>Name</TableHead>
-                    <TableHead>Email</TableHead>
-                    <TableHead>Role</TableHead>
-                  </TableRow>
-                </TableHeader>
-                <TableBody>
-                  {students.filter((s: any) => s.role === "user").slice(0, 8).map((s: any) => (
-                    <TableRow
-                      key={s._id}
-                      className="cursor-pointer hover:bg-gray-50"
-                      onClick={() => router.push(`/profile/${s.clerkId}`)}
-                    >
-                      <TableCell className="font-medium">{s.name}</TableCell>
-                      <TableCell>{s.email}</TableCell>
-                      <TableCell className="uppercase text-xs text-muted-foreground">
-                        {s.role}
-                      </TableCell>
-                    </TableRow>
-                  ))}
-                </TableBody>
-              </Table>
-            </CardContent>
-            <CardFooter className="text-sm text-muted-foreground">
-              Showing {Math.min(8, students.filter((s: any) => s.role === "user").length)} of {students.filter((s: any) => s.role === "user").length}
-            </CardFooter>
-          </Card>
-        </>
-      )}
+         </>
+       )}
 
       {/* Analytics Tab Content */}
       {activeTab === "analytics" && (
