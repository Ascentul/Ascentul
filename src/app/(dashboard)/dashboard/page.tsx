--- conflicted
+++ resolved
@@ -78,12 +78,6 @@
   // Redirect admin users immediately to prevent flash of dashboard content
   // Skip redirect if impersonating a non-admin role
   useEffect(() => {
-<<<<<<< HEAD
-    if (user?.role === 'advisor') {
-      router.replace('/advisor')
-      return
-    }
-=======
     // If impersonating, don't redirect based on real role
     if (impersonation.isImpersonating) {
       // If impersonating university_admin, redirect to university dashboard
@@ -96,12 +90,20 @@
         router.replace('/admin')
         return
       }
-      // Otherwise stay on this page (student, individual, staff, advisor)
+      // If impersonating advisor, redirect to advisor dashboard
+      if (effectiveRole === 'advisor') {
+        router.replace('/advisor')
+        return
+      }
+      // Otherwise stay on this page (student, individual, staff)
       return
     }
 
     // Not impersonating - use real role
->>>>>>> 18e44d5e
+    if (user?.role === 'advisor') {
+      router.replace('/advisor')
+      return
+    }
     if (user?.role === 'university_admin') {
       router.replace('/university')
       return
@@ -121,28 +123,15 @@
   }
 
   // Prevent rendering for admin users while redirect is happening
-<<<<<<< HEAD
-  if (user?.role === 'advisor') {
-    return <LoadingSpinner message="Redirecting to advisor dashboard..." />
-  }
-
-  if (user?.role === 'university_admin' || user?.role === 'super_admin') {
-    return <LoadingSpinner message="Redirecting to admin portal..." />
-=======
   // But allow rendering if impersonating a non-admin role
   const shouldRedirectToAdmin = !impersonation.isImpersonating &&
-    (user?.role === 'university_admin' || user?.role === 'super_admin')
+    (user?.role === 'university_admin' || user?.role === 'super_admin' || user?.role === 'advisor')
 
   if (shouldRedirectToAdmin) {
-    return (
-      <div className="flex items-center justify-center min-h-screen">
-        <div className="text-center">
-          <div className="animate-spin rounded-full h-8 w-8 border-b-2 border-primary mx-auto mb-4"></div>
-          <p className="text-muted-foreground">Redirecting to admin portal...</p>
-        </div>
-      </div>
-    )
->>>>>>> 18e44d5e
+    const message = user?.role === 'advisor'
+      ? "Redirecting to advisor dashboard..."
+      : "Redirecting to admin portal..."
+    return <LoadingSpinner message={message} />
   }
 
   // Use real data or fallback to default values
