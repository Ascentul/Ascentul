import { clerkMiddleware, createRouteMatcher } from "@clerk/nextjs/server";
import { NextResponse } from "next/server";

const isProtectedRoute = createRouteMatcher([
  "/dashboard(.*)",
  "/onboarding(.*)",
  "/admin(.*)",
  "/university(.*)",
  "/account(.*)",
  "/goals(.*)",
  "/api/goals(.*)",
  "/applications(.*)",
  "/networking(.*)",
  "/contacts(.*)",
  "/career-coach(.*)",
  "/resumes(.*)",
  "/cover-letters(.*)",
  "/career-path(.*)",
  "/projects(.*)",
  "/achievements(.*)",
]);

export default clerkMiddleware(async (auth, req) => {
  if (isProtectedRoute(req)) {
    const { userId, redirectToSignIn } = await auth();
    if (!userId) {
      return redirectToSignIn({ returnBackUrl: req.url });
    }

<<<<<<< HEAD
    // Handle role-based redirects for admin users
    const url = new URL(req.url)
    const pathname = url.pathname

    try {
      const token = await (auth as any).getToken()
      if (token) {
        // Decode the JWT token to get user metadata
        const payload = JSON.parse(atob(token.split('.')[1]))
        const userRole = payload.public_metadata?.role

        if (userRole) {
          let redirectPath = null

          if (userRole === 'super_admin' || userRole === 'admin') {
            redirectPath = '/admin'
          } else if (userRole === 'university_admin') {
            redirectPath = '/university'
          }

          // Redirect admin users to their portal from any protected route
          if (redirectPath && !pathname.startsWith(redirectPath)) {
            return NextResponse.redirect(new URL(redirectPath, req.url))
=======
    // Handle role-based redirects
    const url = new URL(req.url);
    const pathname = url.pathname;

    // Get user role from JWT token
    try {
      const token = await (auth as any).getToken();
      if (token) {
        // Decode the JWT token to get user metadata
        const payload = JSON.parse(atob(token.split(".")[1]));
        const userRole = payload.public_metadata?.role;

        if (userRole) {
          let redirectPath = null;

          // Redirect admins to their respective dashboards
          if (userRole === "super_admin" || userRole === "admin") {
            // If admin is trying to access non-admin routes, redirect to admin
            if (!pathname.startsWith("/admin")) {
              redirectPath = "/admin";
            }
          } else if (userRole === "university_admin") {
            // If university admin is trying to access non-university routes, redirect to university
            if (!pathname.startsWith("/university")) {
              redirectPath = "/university";
            }
>>>>>>> 1f189b05
          }

          if (redirectPath) {
            return NextResponse.redirect(new URL(redirectPath, req.url));
          }
        }
      }
    } catch (error) {
      // If there's an error parsing the token, continue normally
<<<<<<< HEAD
      console.error('Error parsing user token in middleware:', error)
=======
      console.error("Error parsing user token in middleware:", error);
>>>>>>> 1f189b05
    }
  }
});

export const config = {
  matcher: [
    "/dashboard/:path*",
    "/onboarding/:path*",
    "/admin/:path*",
    "/university/:path*",
    "/account/:path*",
    "/goals/:path*",
    "/api/goals/:path*",
    "/applications/:path*",
    "/networking/:path*",
    "/contacts/:path*",
    "/career-coach/:path*",
    "/resumes/:path*",
    "/cover-letters/:path*",
    "/career-path/:path*",
    "/projects/:path*",
    "/achievements/:path*",
    // Ensure Clerk runs for API routes so auth() works in route handlers
    "/api/:path*",
  ],
};<|MERGE_RESOLUTION|>--- conflicted
+++ resolved
@@ -27,31 +27,6 @@
       return redirectToSignIn({ returnBackUrl: req.url });
     }
 
-<<<<<<< HEAD
-    // Handle role-based redirects for admin users
-    const url = new URL(req.url)
-    const pathname = url.pathname
-
-    try {
-      const token = await (auth as any).getToken()
-      if (token) {
-        // Decode the JWT token to get user metadata
-        const payload = JSON.parse(atob(token.split('.')[1]))
-        const userRole = payload.public_metadata?.role
-
-        if (userRole) {
-          let redirectPath = null
-
-          if (userRole === 'super_admin' || userRole === 'admin') {
-            redirectPath = '/admin'
-          } else if (userRole === 'university_admin') {
-            redirectPath = '/university'
-          }
-
-          // Redirect admin users to their portal from any protected route
-          if (redirectPath && !pathname.startsWith(redirectPath)) {
-            return NextResponse.redirect(new URL(redirectPath, req.url))
-=======
     // Handle role-based redirects
     const url = new URL(req.url);
     const pathname = url.pathname;
@@ -78,7 +53,6 @@
             if (!pathname.startsWith("/university")) {
               redirectPath = "/university";
             }
->>>>>>> 1f189b05
           }
 
           if (redirectPath) {
@@ -88,11 +62,7 @@
       }
     } catch (error) {
       // If there's an error parsing the token, continue normally
-<<<<<<< HEAD
-      console.error('Error parsing user token in middleware:', error)
-=======
       console.error("Error parsing user token in middleware:", error);
->>>>>>> 1f189b05
     }
   }
 });
